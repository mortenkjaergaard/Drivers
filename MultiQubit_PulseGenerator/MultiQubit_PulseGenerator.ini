--- conflicted
+++ resolved
@@ -45,14 +45,10 @@
 combo_def_1: Rabi
 combo_def_2: CP/CPMG
 combo_def_3: Pulse train
-<<<<<<< HEAD
 combo_def_4: C-phase Pulses
 combo_def_5: C-phase Echo
-combo_def_6: Custom
-=======
-combo_def_4: Custom
-combo_def_5: 1QB Randomized Benchmarking
->>>>>>> 0295b583
+combo_def_6: 1QB Randomized Benchmarking
+combo_def_7: Custom
 group: Sequence
 section: Sequence
 show_in_measurement_dlg: True
