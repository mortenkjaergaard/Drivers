# Instrument driver configuration file.

[General settings]

# The name is shown in all the configuration windows
name: Multi-Qubit Pulse Generator

# The version string should be updated whenever changes are made to this config file
version: 1.0

# Name of folder containing the code defining a custom driver. Do not define this item
# or leave it blank for any standard driver based on the built-in VISA interface.
driver_path: MultiQubit_PulseGenerator

# Define that this driver is a signal generator without hardware communication
signal_generator: True
signal_analyzer: True


# Define quantities in sections. This list is a selection of allowed keywords,
# see the manual for a full list of options
#   datatype:      The datatype should be one of DOUBLE, BOOLEAN, COMBO,
#                  STRING, COMPLEX, VECTOR, VECTOR_COMPLEX, PATH or BUTTON.
#   unit:          Quantity unit
#   set_cmd:       Command used to send data to the instrument. Put <*> where the value should appear.
#   get_cmd:       Command used to get the data from the instrument. Default is set_cmd?
#   def_value:     Default value
#   low_lim:       Lowest allowable value.  Defaults to -INF
#   high_lim:      Highest allowable values.  Defaults to +INF
#   combo_def_1:   First option in a pull-down combo box. Only used when datatype=COMBO
#   combo_def_2:   Second option in a pull-down combo box. Only used when datatype=COMBO
#   ...
#   combo_def_n:   nth option in a pull-down combo box. Only used when datatype=COMBO
#   state_quant:   Quantity that determines this control's visibility
#   state_value_1: Value of "state_quant" for which the control is visible
#   state_value_2: Value of "state_quant" for which the control is visible
#   ...
#   state_value_n: Value of "state_quant" for which the control is visible
#   permission:    Sets read/writability, options are BOTH, READ, WRITE or NONE. Default is BOTH
#   group:         Name of the group where the control belongs.
#   section:       Name of the section where the control belongs.


[Sequence]
datatype: COMBO
combo_def_1: Rabi
combo_def_2: CP/CPMG
combo_def_3: Pulse train
<<<<<<< HEAD
combo_def_4: C-phase Pulses
combo_def_5: 1-QB Randomized Benchmarking
combo_def_6: 2-QB Randomized Benchmarking
combo_def_7: Virtual Z
combo_def_8: Anharmonicity
combo_def_9: Timing
combo_def_10: Custom
=======
combo_def_4: 1-QB Randomized Benchmarking
combo_def_5: 2-QB Randomized Benchmarking
combo_def_6: Custom
>>>>>>> 3390348b
group: Sequence
section: Sequence
show_in_measurement_dlg: True

[Custom Python file]
datatype: PATH
tooltip: Python file with custom Sequence class. The class must be named "CustomSequence"
state_quant: Sequence
state_value_1: Custom
group: Sequence
section: Sequence

[Number of qubits]
datatype: COMBO
combo_def_1: One
combo_def_2: Two
combo_def_3: Three
combo_def_4: Four
combo_def_5: Five
combo_def_6: Six
combo_def_7: Seven
combo_def_8: Eight
combo_def_9: Nine
def_value: Two
group: Sequence
section: Sequence

[Pulse spacing]
datatype: DOUBLE
unit: s
def_value: 20E-9
low_lim: 0
<<<<<<< HEAD
=======
group: Sequence
section: Sequence
show_in_measurement_dlg: True

[Local XY control]
datatype: BOOLEAN
def_value: 1
>>>>>>> 3390348b
group: Sequence
section: Sequence

[Simultaneous pulses]
datatype: BOOLEAN
tooltip: If False, all pulses are separated in time.
def_value: 1
group: Sequence
section: Sequence

[Sample rate]
datatype: DOUBLE
def_value: 1.2E9
group: Waveform
section: Waveform
show_in_measurement_dlg: True

[Trim waveform to sequence]
label: Adjust waveform to sequence length
tooltip: Automatically adjusts the number of points in the waveform
datatype: BOOLEAN
def_value: 1
group: Waveform
section: Waveform

[Number of points]
datatype: DOUBLE
def_value: 240E3
state_quant: Trim waveform to sequence
state_value: False
group: Waveform
section: Waveform
show_in_measurement_dlg: True


[Align pulses to end of waveform]
datatype: BOOLEAN
state_quant: Trim waveform to sequence
state_value: False
def_value: 0
group: Waveform
section: Waveform

<<<<<<< HEAD
[Round to nearest sample]
datatype: BOOLEAN
def_value: 0
group: Waveform
section: Waveform

=======
>>>>>>> 3390348b
[First pulse delay]
datatype: DOUBLE
unit: s
def_value: 100E-9
group: Delays
section: Waveform

[Qubit 1 XY Delay]
datatype: DOUBLE
def_value: 0
unit: s
group: Delays
section: Waveform

[Qubit 1 Z Delay]
datatype: DOUBLE
def_value: 0
unit: s
group: Delays
section: Waveform

[Qubit 2 XY Delay]
datatype: DOUBLE
def_value: 0
unit: s
group: Delays
section: Waveform

[Qubit 2 Z Delay]
datatype: DOUBLE
def_value: 0
unit: s
group: Delays
section: Waveform
<<<<<<< HEAD

[Qubit 3 XY Delay]
datatype: DOUBLE
def_value: 0
unit: s
group: Delays
section: Waveform

[Qubit 3 Z Delay]
datatype: DOUBLE
def_value: 0
unit: s
group: Delays
section: Waveform

[Qubit 4 XY Delay]
datatype: DOUBLE
def_value: 0
unit: s
group: Delays
section: Waveform

[Qubit 4 Z Delay]
datatype: DOUBLE
def_value: 0
unit: s
group: Delays
section: Waveform

[Qubit 5 XY Delay]
datatype: DOUBLE
def_value: 0
unit: s
group: Delays
section: Waveform

[Qubit 5 Z Delay]
datatype: DOUBLE
def_value: 0
unit: s
group: Delays
section: Waveform

[Qubit 6 XY Delay]
datatype: DOUBLE
def_value: 0
unit: s
group: Delays
section: Waveform

[Qubit 6 Z Delay]
datatype: DOUBLE
def_value: 0
unit: s
group: Delays
section: Waveform

[Qubit 7 XY Delay]
datatype: DOUBLE
def_value: 0
unit: s
group: Delays
section: Waveform

[Qubit 7 Z Delay]
datatype: DOUBLE
def_value: 0
unit: s
group: Delays
section: Waveform

[Qubit 8 XY Delay]
datatype: DOUBLE
def_value: 0
unit: s
group: Delays
section: Waveform

[Qubit 8 Z Delay]
datatype: DOUBLE
def_value: 0
unit: s
group: Delays
section: Waveform

[Qubit 9 XY Delay]
datatype: DOUBLE
def_value: 0
unit: s
group: Delays
section: Waveform

[Qubit 9 Z Delay]
datatype: DOUBLE
def_value: 0
unit: s
group: Delays
section: Waveform
=======
>>>>>>> 3390348b

[Qubit 3 XY Delay]
datatype: DOUBLE
def_value: 0
unit: s
group: Delays
section: Waveform

[Qubit 3 Z Delay]
datatype: DOUBLE
def_value: 0
unit: s
group: Delays
section: Waveform

[Qubit 4 XY Delay]
datatype: DOUBLE
def_value: 0
unit: s
group: Delays
section: Waveform

[Qubit 4 Z Delay]
datatype: DOUBLE
def_value: 0
unit: s
group: Delays
section: Waveform

[Qubit 5 XY Delay]
datatype: DOUBLE
def_value: 0
unit: s
group: Delays
section: Waveform

[Qubit 5 Z Delay]
datatype: DOUBLE
def_value: 0
unit: s
group: Delays
section: Waveform

[Qubit 6 XY Delay]
datatype: DOUBLE
def_value: 0
unit: s
group: Delays
section: Waveform

[Qubit 6 Z Delay]
datatype: DOUBLE
def_value: 0
unit: s
group: Delays
section: Waveform

[Qubit 7 XY Delay]
datatype: DOUBLE
def_value: 0
unit: s
group: Delays
section: Waveform

[Qubit 7 Z Delay]
datatype: DOUBLE
def_value: 0
unit: s
group: Delays
section: Waveform

[Qubit 8 XY Delay]
datatype: DOUBLE
def_value: 0
unit: s
group: Delays
section: Waveform

[Qubit 8 Z Delay]
datatype: DOUBLE
def_value: 0
unit: s
group: Delays
section: Waveform

[Qubit 9 XY Delay]
datatype: DOUBLE
def_value: 0
unit: s
group: Delays
section: Waveform

[Qubit 9 Z Delay]
datatype: DOUBLE
def_value: 0
unit: s
group: Delays
section: Waveform

[Pulse]
datatype: COMBO
combo_def_1: Xp
combo_def_2: X2p
combo_def_3: Yp
combo_def_4: Y2p
combo_def_5: Zp
combo_def_6: Z2p
combo_def_7: CPh
state_quant: Sequence
state_value_1: Pulse train
group: Pulse train
section: Sequence

[# of pulses]
datatype: DOUBLE
def_value: 1
low_lim: 0
state_quant: Sequence
state_value_1: Pulse train
group: Pulse train
section: Sequence

[Alternate pulse direction]
datatype: BOOLEAN
def_value: False
state_quant: Sequence
state_value_1: Pulse train
group: Pulse train
section: Sequence

[# of pi pulses]
datatype: DOUBLE
tooltip: Number of refocusing pulses. Set to -1 for generating pulse sequences for T1 experiments
def_value: 1
low_lim: -1
state_quant: Sequence
state_value_1: CP/CPMG
group: CPMG
section: Sequence

[Sequence duration]
datatype: DOUBLE
unit: s
def_value: 1E-6
low_lim: 0
state_quant: Sequence
state_value_1: CP/CPMG
state_value_2: Virtual Z
group: CPMG
section: Sequence

[Add pi pulses to Q]
datatype: BOOLEAN
def_value: True
state_quant: Sequence
state_value_1: CP/CPMG
group: CPMG
section: Sequence

[Edge-to-edge pulses]
datatype: BOOLEAN
def_value: True
state_quant: Sequence
state_value_1: CP/CPMG
state_value_2: Virtual Z
group: CPMG
section: Sequence

<<<<<<< HEAD
[Z Phase]
datatype: DOUBLE
def_value: 90
unit: Deg
state_quant: Sequence
state_value_1: Virtual Z
group: CPMG
section: Sequence

[Anharmonicity - Pulse type]
label: Pulse type
datatype: COMBO
combo_def_1: Gaussian
combo_def_2: Square
combo_def_3: Ramp
combo_def_4: Cosine
state_quant: Sequence
state_value: Anharmonicity
group: Parameters
section: Sequence

[Anharmonicity - Truncation range]
label: Truncation range
datatype: DOUBLE
def_value: 3
state_quant: Anharmonicity - Pulse type
state_value: Gaussian
group: Parameters
section: Sequence

[Anharmonicity - Amplitude]
label: Amplitude
datatype: DOUBLE
def_value: 1
unit: V
state_quant: Sequence
state_value: Anharmonicity
group: Parameters
section: Sequence

[Anharmonicity - Width]
label: Width
datatype: DOUBLE
def_value: 20e-9
unit: s
state_quant: Sequence
state_value: Anharmonicity
group: Parameters
section: Sequence

[Anharmonicity - Plateau]
label: Plateau
datatype: DOUBLE
def_value: 20e-9
unit: s
state_quant: Sequence
state_value: Anharmonicity
group: Parameters
section: Sequence

[Anharmonicity - Frequency]
label: Frequency
datatype: DOUBLE
def_value: 0
unit: Hz
state_quant: Sequence
state_value: Anharmonicity
group: Parameters
section: Sequence

[Timing - Delay]
label: Delay
datatype: DOUBLE
def_value: 0
unit: s
state_quant: Sequence
state_value: Timing
group: Parameters
section: Sequence

[Qubits to Benchmark]
datatype: COMBO
combo_def_1: 1-2
combo_def_2: 2-3
combo_def_3: 3-4
combo_def_4: 4-5
combo_def_5: 5-6
combo_def_6: 6-7
combo_def_7: 7-8
combo_def_8: 8-9
state_quant: Sequence
state_value_1: 2-QB Randomized Benchmarking
group: Randomized Benchmarking
section: Sequence
show_in_measurement_dlg: True
=======
# Randomized benchmarking
>>>>>>> 3390348b

[Number of Cliffords]
datatype: DOUBLE
def_value: 17
low_lim: 1
group: Randomized Benchmarking
section: Sequence
state_quant: Sequence
state_value_1: 1-QB Randomized Benchmarking
state_value_2: 2-QB Randomized Benchmarking
show_in_measurement_dlg: True

[Randomize]
datatype: DOUBLE
def_value: 0
group: Randomized Benchmarking
tooltip: Randomize gate sequence only if "Randomize" value changes or "Number of Cliffords" changes
section: Sequence
state_quant: Sequence
state_value_1: 1-QB Randomized Benchmarking
state_value_2: 2-QB Randomized Benchmarking
show_in_measurement_dlg: True

[Qubits to Benchmark]
datatype: COMBO
combo_def_1: 1-2
combo_def_2: 2-3
combo_def_3: 3-4
combo_def_4: 4-5
combo_def_5: 5-6
combo_def_6: 6-7
combo_def_7: 7-8
combo_def_8: 8-9
state_quant: Sequence
state_value_1: 2-QB Randomized Benchmarking
group: Randomized Benchmarking
section: Sequence
show_in_measurement_dlg: True

[Interleave 1-QB Gate]
datatype: BOOLEAN
def_value: 0
state_quant: Sequence
state_value_1: 1-QB Randomized Benchmarking
group: Randomized Benchmarking
section: Sequence
show_in_measurement_dlg: True

[Interleaved 1-QB Gate]
datatype: COMBO
<<<<<<< HEAD
combo_def_1: 1-QB Gate,X,+Pi
combo_def_2: 1-QB Gate,X,-Pi
combo_def_3: 1-QB Gate,X,+Pi_over2
combo_def_4: 1-QB Gate,X,-Pi_over2
combo_def_5: 1-QB Gate,Y,+Pi
combo_def_6: 1-QB Gate,Y,-Pi
combo_def_7: 1-QB Gate,Y,+Pi_over2
combo_def_8: 1-QB Gate,Y,-Pi_over2
combo_def_9: 1-QB Gate,I
=======
combo_def_1: Xp
combo_def_2: Xm
combo_def_3: X2p
combo_def_4: X2m
combo_def_5: Yp
combo_def_6: Ym
combo_def_7: Y2p
combo_def_8: Y2m
combo_def_9: I
combo_def_10: Zp
combo_def_11: VZp
>>>>>>> 3390348b
state_quant: Interleave 1-QB Gate
state_value_1: 1
group: Randomized Benchmarking
section: Sequence
show_in_measurement_dlg: True

[Interleave 2-QB Gate]
datatype: BOOLEAN
def_value: 0
state_quant: Sequence
state_value_1: 2-QB Randomized Benchmarking
group: Randomized Benchmarking
section: Sequence
show_in_measurement_dlg: True

[Interleaved 2-QB Gate]
datatype: COMBO
<<<<<<< HEAD
combo_def_1: 2-QB Gate,CZ
combo_def_2: 2-QB Gate,ZZEcho
=======
combo_def_1: CZ
combo_def_2: CZEcho
>>>>>>> 3390348b
state_quant: Interleave 2-QB Gate
state_value_1: 1
group: Randomized Benchmarking
section: Sequence
show_in_measurement_dlg: True

# Custom sequence parameters

[Parameter #1]
datatype: DOUBLE
def_value: 0.0
state_quant: Sequence
state_value_1: Custom
group: Custom
section: Sequence

[Parameter #2]
datatype: DOUBLE
def_value: 0.0
state_quant: Sequence
state_value_1: Custom
group: Custom
section: Sequence

[Parameter #3]
datatype: DOUBLE
def_value: 0.0
state_quant: Sequence
state_value_1: Custom
group: Custom
section: Sequence

[Parameter #4]
datatype: DOUBLE
def_value: 0.0
state_quant: Sequence
state_value_1: Custom
group: Custom
section: Sequence

[Parameter #5]
datatype: DOUBLE
def_value: 0.0
state_quant: Sequence
state_value_1: Custom
group: Custom
section: Sequence

[Parameter #6]
datatype: DOUBLE
def_value: 0.0
state_quant: Sequence
state_value_1: Custom
group: Custom
section: Sequence

[Parameter #7]
datatype: DOUBLE
def_value: 0.0
state_quant: Sequence
state_value_1: Custom
group: Custom
section: Sequence

[Parameter #8]
datatype: DOUBLE
def_value: 0.0
state_quant: Sequence
state_value_1: Custom
group: Custom
section: Sequence

[Parameter #9]
datatype: DOUBLE
def_value: 0.0
state_quant: Sequence
state_value_1: Custom
group: Custom
section: Sequence

[Parameter #10]
datatype: DOUBLE
def_value: 0.0
state_quant: Sequence
state_value_1: Custom
group: Custom
section: Sequence

# XY Pulses
#######################
[Pulse type]
datatype: COMBO
combo_def_1: Gaussian
combo_def_2: Square
combo_def_3: Ramp
combo_def_4: Cosine
group: Pulse settings
section: 1-QB gates XY

[Truncation range]
datatype: DOUBLE
def_value: 3
state_quant: Pulse type
state_value_1: Gaussian
group: Pulse settings
section: 1-QB gates XY

[Start at zero]
datatype: BOOLEAN
def_value: 0
state_quant: Pulse type
state_value_1: Gaussian
group: Pulse settings
section: 1-QB gates XY

[Use DRAG]
datatype: BOOLEAN
def_value: False
group: Pulse settings
section: 1-QB gates XY

[Uniform amplitude]
label: Uniform amplitude
datatype: BOOLEAN
def_value: False
group: Pulse settings
section: 1-QB gates XY

[Amplitude]
datatype: DOUBLE
unit: V
def_value: 1.0
state_quant: Uniform amplitude
state_value: True
group: Pulse settings
section: 1-QB gates XY
show_in_measurement_dlg: True

[Uniform pulse shape]
datatype: BOOLEAN
def_value: True
group: Pulse settings
section: 1-QB gates XY

[Width]
label: Width
datatype: DOUBLE
unit: s
def_value: 10E-9
group: Pulse settings
section: 1-QB gates XY
state_quant: Uniform pulse shape
state_value: 1
show_in_measurement_dlg: True

[Plateau]
label: Plateau
datatype: DOUBLE
unit: s
group: Pulse settings
section: 1-QB gates XY
state_quant: Uniform pulse shape
state_value: 1
show_in_measurement_dlg: True


# Actual pulses
####################
[Amplitude #1]
label: Amplitude
datatype: DOUBLE
unit: V
def_value: 1.0
state_quant: Uniform amplitude
state_value: False
group: Pulse #1
section: 1-QB gates XY
show_in_measurement_dlg: True

[Width #1]
label: Width
datatype: DOUBLE
unit: s
def_value: 10E-9
group: Pulse #1
section: 1-QB gates XY
state_quant: Uniform pulse shape
state_value: 0

[Plateau #1]
label: Plateau
datatype: DOUBLE
unit: s
group: Pulse #1
section: 1-QB gates XY
state_quant: Uniform pulse shape
state_value: 0

[Frequency #1]
label: Frequency
datatype: DOUBLE
unit: Hz
group: Pulse #1
section: 1-QB gates XY

[DRAG scaling #1]
label: DRAG scaling
datatype: DOUBLE
unit: s
def_value: .25E-9
state_quant: Use DRAG
state_value: 1
group: Pulse #1
section: 1-QB gates XY

[DRAG frequency detuning #1]
label: DRAG frequency detuning
datatype: DOUBLE
unit: Hz
def_value: 0
state_quant: Use DRAG
state_value: 1
group: Pulse #1
section: 1-QB gates XY

# Actual pulses
####################
[Amplitude #2]
label: Amplitude
datatype: DOUBLE
unit: V
def_value: 1.0
state_quant: Uniform amplitude
state_value: False
group: Pulse #2
section: 1-QB gates XY
show_in_measurement_dlg: True

[Width #2]
label: Width
datatype: DOUBLE
unit: s
def_value: 10E-9
group: Pulse #2
section: 1-QB gates XY
state_quant: Uniform pulse shape
state_value: 0

[Plateau #2]
label: Plateau
datatype: DOUBLE
unit: s
group: Pulse #2
section: 1-QB gates XY
state_quant: Uniform pulse shape
state_value: 0

[Frequency #2]
label: Frequency
datatype: DOUBLE
unit: Hz
group: Pulse #2
section: 1-QB gates XY

[DRAG scaling #2]
label: DRAG scaling
datatype: DOUBLE
unit: s
def_value: .25E-9
state_quant: Use DRAG
state_value: 1
group: Pulse #2
section: 1-QB gates XY

[DRAG frequency detuning #2]
label: DRAG frequency detuning
datatype: DOUBLE
unit: Hz
def_value: 0
state_quant: Use DRAG
state_value: 1
group: Pulse #2
section: 1-QB gates XY

# Actual pulses
####################
[Amplitude #3]
label: Amplitude
datatype: DOUBLE
unit: V
def_value: 1.0
state_quant: Uniform amplitude
state_value: False
group: Pulse #3
section: 1-QB gates XY
show_in_measurement_dlg: True

[Width #3]
label: Width
datatype: DOUBLE
unit: s
def_value: 10E-9
group: Pulse #3
section: 1-QB gates XY
state_quant: Uniform pulse shape
state_value: 0

[Plateau #3]
label: Plateau
datatype: DOUBLE
unit: s
group: Pulse #3
section: 1-QB gates XY
state_quant: Uniform pulse shape
state_value: 0

[Frequency #3]
label: Frequency
datatype: DOUBLE
unit: Hz
group: Pulse #3
section: 1-QB gates XY

[DRAG scaling #3]
label: DRAG scaling
datatype: DOUBLE
unit: s
def_value: .25E-9
state_quant: Use DRAG
state_value: 1
group: Pulse #3
section: 1-QB gates XY

[DRAG frequency detuning #3]
label: DRAG frequency detuning
datatype: DOUBLE
unit: Hz
def_value: 0
state_quant: Use DRAG
state_value: 1
group: Pulse #3
section: 1-QB gates XY

# Actual pulses
####################
[Amplitude #4]
label: Amplitude
datatype: DOUBLE
unit: V
def_value: 1.0
state_quant: Uniform amplitude
state_value: False
group: Pulse #4
section: 1-QB gates XY
show_in_measurement_dlg: True

[Width #4]
label: Width
datatype: DOUBLE
unit: s
def_value: 10E-9
group: Pulse #4
section: 1-QB gates XY
state_quant: Uniform pulse shape
state_value: 0

[Plateau #4]
label: Plateau
datatype: DOUBLE
unit: s
group: Pulse #4
section: 1-QB gates XY
state_quant: Uniform pulse shape
state_value: 0

[Frequency #4]
label: Frequency
datatype: DOUBLE
unit: Hz
group: Pulse #4
section: 1-QB gates XY

[DRAG scaling #4]
label: DRAG scaling
datatype: DOUBLE
unit: s
def_value: .25E-9
state_quant: Use DRAG
state_value: 1
group: Pulse #4
section: 1-QB gates XY

[DRAG frequency detuning #4]
label: DRAG frequency detuning
datatype: DOUBLE
unit: Hz
def_value: 0
state_quant: Use DRAG
state_value: 1
group: Pulse #4
section: 1-QB gates XY

# Actual pulses
####################
[Amplitude #5]
label: Amplitude
datatype: DOUBLE
unit: V
def_value: 1.0
state_quant: Uniform amplitude
state_value: False
group: Pulse #5
section: 1-QB gates XY
show_in_measurement_dlg: True

[Width #5]
label: Width
datatype: DOUBLE
unit: s
def_value: 10E-9
group: Pulse #5
section: 1-QB gates XY
state_quant: Uniform pulse shape
state_value: 0

[Plateau #5]
label: Plateau
datatype: DOUBLE
unit: s
group: Pulse #5
section: 1-QB gates XY
state_quant: Uniform pulse shape
state_value: 0

[Frequency #5]
label: Frequency
datatype: DOUBLE
unit: Hz
group: Pulse #5
section: 1-QB gates XY

[DRAG scaling #5]
label: DRAG scaling
datatype: DOUBLE
unit: s
def_value: .25E-9
state_quant: Use DRAG
state_value: 1
group: Pulse #5
section: 1-QB gates XY

[DRAG frequency detuning #5]
label: DRAG frequency detuning
datatype: DOUBLE
unit: Hz
def_value: 0
state_quant: Use DRAG
state_value: 1
group: Pulse #5
section: 1-QB gates XY

# Actual pulses
####################
[Amplitude #6]
label: Amplitude
datatype: DOUBLE
unit: V
def_value: 1.0
state_quant: Uniform amplitude
state_value: False
group: Pulse #6
section: 1-QB gates XY
show_in_measurement_dlg: True

[Width #6]
label: Width
datatype: DOUBLE
unit: s
def_value: 10E-9
group: Pulse #6
section: 1-QB gates XY
state_quant: Uniform pulse shape
state_value: 0

[Plateau #6]
label: Plateau
datatype: DOUBLE
unit: s
group: Pulse #6
section: 1-QB gates XY
state_quant: Uniform pulse shape
state_value: 0

[Frequency #6]
label: Frequency
datatype: DOUBLE
unit: Hz
group: Pulse #6
section: 1-QB gates XY

[DRAG scaling #6]
label: DRAG scaling
datatype: DOUBLE
unit: s
def_value: .25E-9
state_quant: Use DRAG
state_value: 1
group: Pulse #6
section: 1-QB gates XY

[DRAG frequency detuning #6]
label: DRAG frequency detuning
<<<<<<< HEAD
datatype: DOUBLE
unit: Hz
def_value: 0
state_quant: Use DRAG
state_value: 1
group: Pulse #6
section: 1-QB gates XY

# Actual pulses
####################
[Amplitude #7]
label: Amplitude
=======
>>>>>>> 3390348b
datatype: DOUBLE
unit: Hz
def_value: 0
state_quant: Use DRAG
state_value: 1
group: Pulse #6
section: 1-QB gates XY

# Actual pulses
####################
[Amplitude #7]
label: Amplitude
datatype: DOUBLE
unit: V
def_value: 1.0
state_quant: Uniform amplitude
state_value: False
group: Pulse #7
section: 1-QB gates XY
show_in_measurement_dlg: True

[Width #7]
label: Width
datatype: DOUBLE
unit: s
def_value: 10E-9
group: Pulse #7
section: 1-QB gates XY
state_quant: Uniform pulse shape
state_value: 0

[Plateau #7]
label: Plateau
datatype: DOUBLE
unit: s
group: Pulse #7
section: 1-QB gates XY
state_quant: Uniform pulse shape
state_value: 0

[Frequency #7]
label: Frequency
datatype: DOUBLE
unit: Hz
group: Pulse #7
section: 1-QB gates XY

[DRAG scaling #7]
label: DRAG scaling
datatype: DOUBLE
unit: s
def_value: .25E-9
state_quant: Use DRAG
state_value: 1
group: Pulse #7
section: 1-QB gates XY

[DRAG frequency detuning #7]
label: DRAG frequency detuning
datatype: DOUBLE
unit: Hz
def_value: 0
state_quant: Use DRAG
state_value: 1
group: Pulse #7
section: 1-QB gates XY

# Actual pulses
####################
[Amplitude #8]
label: Amplitude
datatype: DOUBLE
unit: V
def_value: 1.0
state_quant: Uniform amplitude
state_value: False
group: Pulse #8
section: 1-QB gates XY
show_in_measurement_dlg: True

[Width #8]
label: Width
datatype: DOUBLE
unit: s
def_value: 10E-9
group: Pulse #8
section: 1-QB gates XY
state_quant: Uniform pulse shape
state_value: 0

[Plateau #8]
label: Plateau
datatype: DOUBLE
unit: s
group: Pulse #8
section: 1-QB gates XY
state_quant: Uniform pulse shape
state_value: 0

[Frequency #8]
label: Frequency
datatype: DOUBLE
unit: Hz
group: Pulse #8
section: 1-QB gates XY

[DRAG scaling #8]
label: DRAG scaling
datatype: DOUBLE
unit: s
def_value: .25E-9
state_quant: Use DRAG
state_value: 1
group: Pulse #8
section: 1-QB gates XY

[DRAG frequency detuning #8]
label: DRAG frequency detuning
datatype: DOUBLE
unit: Hz
def_value: 0
state_quant: Use DRAG
state_value: 1
group: Pulse #8
section: 1-QB gates XY

# Actual pulses
####################
[Amplitude #9]
label: Amplitude
datatype: DOUBLE
unit: V
def_value: 1.0
state_quant: Uniform amplitude
state_value: False
group: Pulse #9
section: 1-QB gates XY
show_in_measurement_dlg: True

[Width #9]
label: Width
datatype: DOUBLE
unit: s
def_value: 10E-9
group: Pulse #9
section: 1-QB gates XY
state_quant: Uniform pulse shape
state_value: 0

[Plateau #9]
label: Plateau
datatype: DOUBLE
unit: s
group: Pulse #9
section: 1-QB gates XY
state_quant: Uniform pulse shape
state_value: 0

[Frequency #9]
label: Frequency
datatype: DOUBLE
unit: Hz
group: Pulse #9
section: 1-QB gates XY

[DRAG scaling #9]
label: DRAG scaling
datatype: DOUBLE
unit: s
def_value: .25E-9
state_quant: Use DRAG
state_value: 1
group: Pulse #9
section: 1-QB gates XY

[DRAG frequency detuning #9]
label: DRAG frequency detuning
datatype: DOUBLE
unit: Hz
def_value: 0
state_quant: Use DRAG
state_value: 1
group: Pulse #9
section: 1-QB gates XY

# Pulses
#######################
[Pulse type, Z]
label: Pulse type
datatype: COMBO
combo_def_1: Gaussian
combo_def_2: Square
combo_def_3: Ramp
combo_def_4: Cosine
group: Pulse settings
section: 1-QB gates Z

[Truncation range, Z]
label: Truncation range
datatype: DOUBLE
def_value: 3
state_quant: Pulse type, Z
state_value_1: Gaussian
group: Pulse settings
section: 1-QB gates Z

[Start at zero, Z]
label: Start at zero
datatype: BOOLEAN
def_value: 0
state_quant: Pulse type, Z
state_value_1: Gaussian
group: Pulse settings
section: 1-QB gates Z

[Uniform amplitude, Z]
label: Uniform amplitude
datatype: BOOLEAN
def_value: False
group: Pulse settings
section: 1-QB gates Z

[Amplitude, Z]
label: Amplitude
datatype: DOUBLE
unit: V
def_value: 1.0
state_quant: Uniform amplitude, Z
state_value: True
group: Pulse settings
section: 1-QB gates Z
show_in_measurement_dlg: True

[Uniform pulse shape, Z]
datatype: BOOLEAN
def_value: True
group: Pulse settings
section: 1-QB gates Z

[Width, Z]
label: Width
datatype: DOUBLE
unit: s
def_value: 10E-9
group: Pulse settings
section: 1-QB gates Z
state_quant: Uniform pulse shape, Z
state_value: 1
show_in_measurement_dlg: True

[Plateau, Z]
label: Plateau
datatype: DOUBLE
unit: s
group: Pulse settings
section: 1-QB gates Z
state_quant: Uniform pulse shape, Z
state_value: 1
show_in_measurement_dlg: True


# Actual pulses
####################
[Amplitude #1, Z]
label: Amplitude
datatype: DOUBLE
unit: V
def_value: 1.0
state_quant: Uniform amplitude, Z
state_value: False
group: Pulse #1
section: 1-QB gates Z
show_in_measurement_dlg: True

[Width #1, Z]
label: Width
datatype: DOUBLE
unit: s
def_value: 10E-9
group: Pulse #1
section: 1-QB gates Z
state_quant: Uniform pulse shape, Z
state_value: 0

[Plateau #1, Z]
label: Plateau
datatype: DOUBLE
unit: s
group: Pulse #1
section: 1-QB gates Z
state_quant: Uniform pulse shape, Z
state_value: 0

# Actual pulses
####################
[Amplitude #2, Z]
label: Amplitude
datatype: DOUBLE
unit: V
def_value: 1.0
state_quant: Uniform amplitude, Z
state_value: False
group: Pulse #2
section: 1-QB gates Z
show_in_measurement_dlg: True

[Width #2, Z]
label: Width
datatype: DOUBLE
unit: s
def_value: 10E-9
group: Pulse #2
section: 1-QB gates Z
state_quant: Uniform pulse shape, Z
state_value: 0

[Plateau #2, Z]
label: Plateau
datatype: DOUBLE
unit: s
group: Pulse #2
section: 1-QB gates Z
state_quant: Uniform pulse shape, Z
state_value: 0


# Actual pulses
####################
[Amplitude #3, Z]
label: Amplitude
datatype: DOUBLE
unit: V
def_value: 1.0
state_quant: Uniform amplitude, Z
state_value: False
group: Pulse #3
section: 1-QB gates Z
show_in_measurement_dlg: True

[Width #3, Z]
label: Width
datatype: DOUBLE
unit: s
def_value: 10E-9
group: Pulse #3
section: 1-QB gates Z
state_quant: Uniform pulse shape, Z
state_value: 0

[Plateau #3, Z]
label: Plateau
datatype: DOUBLE
unit: s
group: Pulse #3
section: 1-QB gates Z
state_quant: Uniform pulse shape, Z
state_value: 0

# Actual pulses
####################
[Amplitude #4, Z]
label: Amplitude
<<<<<<< HEAD
datatype: DOUBLE
unit: V
def_value: 1.0
state_quant: Uniform amplitude, Z
state_value: False
group: Pulse #4
section: 1-QB gates Z
show_in_measurement_dlg: True

[Width #4, Z]
label: Width
datatype: DOUBLE
unit: s
def_value: 10E-9
group: Pulse #4
section: 1-QB gates Z
state_quant: Uniform pulse shape, Z
state_value: 0

[Plateau #4, Z]
label: Plateau
datatype: DOUBLE
unit: s
group: Pulse #4
section: 1-QB gates Z
state_quant: Uniform pulse shape, Z
state_value: 0


# Actual pulses
####################
[Amplitude #5, Z]
label: Amplitude
datatype: DOUBLE
unit: V
def_value: 1.0
state_quant: Uniform amplitude, Z
state_value: False
group: Pulse #5
section: 1-QB gates Z
show_in_measurement_dlg: True

[Width #5, Z]
label: Width
datatype: DOUBLE
unit: s
def_value: 10E-9
group: Pulse #5
section: 1-QB gates Z
state_quant: Uniform pulse shape, Z
state_value: 0

[Plateau #5, Z]
label: Plateau
datatype: DOUBLE
unit: s
group: Pulse #5
section: 1-QB gates Z
state_quant: Uniform pulse shape, Z
state_value: 0


# Actual pulses
####################
[Amplitude #6, Z]
label: Amplitude
datatype: DOUBLE
unit: V
def_value: 1.0
state_quant: Uniform amplitude, Z
state_value: False
group: Pulse #6
section: 1-QB gates Z
show_in_measurement_dlg: True

[Width #6, Z]
label: Width
datatype: DOUBLE
unit: s
def_value: 10E-9
group: Pulse #6
section: 1-QB gates Z
state_quant: Uniform pulse shape, Z
state_value: 0

[Plateau #6, Z]
label: Plateau
datatype: DOUBLE
unit: s
group: Pulse #6
section: 1-QB gates Z
state_quant: Uniform pulse shape, Z
state_value: 0


# Actual pulses
####################
[Amplitude #7, Z]
label: Amplitude
datatype: DOUBLE
unit: V
def_value: 1.0
state_quant: Uniform amplitude, Z
state_value: False
group: Pulse #7
section: 1-QB gates Z
show_in_measurement_dlg: True

[Width #7, Z]
label: Width
datatype: DOUBLE
unit: s
def_value: 10E-9
group: Pulse #7
section: 1-QB gates Z
state_quant: Uniform pulse shape, Z
state_value: 0

[Plateau #7, Z]
label: Plateau
datatype: DOUBLE
unit: s
group: Pulse #7
section: 1-QB gates Z
state_quant: Uniform pulse shape, Z
state_value: 0

# Actual pulses
####################
[Amplitude #8, Z]
label: Amplitude
datatype: DOUBLE
unit: V
def_value: 1.0
state_quant: Uniform amplitude, Z
state_value: False
group: Pulse #8
section: 1-QB gates Z
show_in_measurement_dlg: True

[Width #8, Z]
label: Width
datatype: DOUBLE
unit: s
def_value: 10E-9
group: Pulse #8
section: 1-QB gates Z
state_quant: Uniform pulse shape, Z
state_value: 0

[Plateau #8, Z]
label: Plateau
datatype: DOUBLE
unit: s
group: Pulse #8
section: 1-QB gates Z
state_quant: Uniform pulse shape, Z
state_value: 0

# Actual pulses
####################
[Amplitude #9, Z]
label: Amplitude
datatype: DOUBLE
unit: V
def_value: 1.0
state_quant: Uniform amplitude, Z
state_value: False
group: Pulse #9
section: 1-QB gates Z
show_in_measurement_dlg: True

[Width #9, Z]
label: Width
datatype: DOUBLE
unit: s
def_value: 10E-9
group: Pulse #9
section: 1-QB gates Z
state_quant: Uniform pulse shape, Z
state_value: 0

[Plateau #9, Z]
label: Plateau
datatype: DOUBLE
unit: s
group: Pulse #9
section: 1-QB gates Z
state_quant: Uniform pulse shape, Z
state_value: 0

# Qubit spectra
[Ec #1]
datatype: DOUBLE
unit: Hz
def_value: 200E6
group: Qubit #1
section: QB spectra

[f01 max #1]
datatype: DOUBLE
unit: Hz
def_value: 5E9
group: Qubit #1
section: QB spectra

[f01 min #1]
datatype: DOUBLE
unit: Hz
def_value: 4E9
group: Qubit #1
section: QB spectra

[Vperiod #1]
datatype: DOUBLE
unit: V
def_value: 1
group: Qubit #1
section: QB spectra

[Voffset #1]
datatype: DOUBLE
unit: V
def_value: 0
group: Qubit #1
section: QB spectra

[V0 #1]
datatype: DOUBLE
unit: V
def_value: 0
group: Qubit #1
section: QB spectra


# Pulses
#######################
[Pulse type, 2QB]
label: Pulse type
datatype: COMBO
combo_def_1: Gaussian
combo_def_2: Square
combo_def_3: Ramp
combo_def_4: CZ
combo_def_5: Cosine
def_value: CZ
group: 2-QB pulses
section: 2-QB gates

[Truncation range, 2QB]
label: Truncation range
datatype: DOUBLE
def_value: 3
state_quant: Pulse type, 2QB
state_value: Gaussian
group: 2-QB pulses
section: 2-QB gates

[Start at zero, 2QB]
label: Start at zero
datatype: BOOLEAN
def_value: 0
state_quant: Pulse type, 2QB
state_value: Gaussian
group: 2-QB pulses
section: 2-QB gates

[Uniform 2QB pulses]
datatype: BOOLEAN
def_value: True
group: 2-QB pulses
section: 2-QB gates

[Width, 2QB]
label: Width
datatype: DOUBLE
unit: s
def_value: 50E-9
group: 2-QB pulses
section: 2-QB gates
state_quant: Uniform 2QB pulses
state_value: 1
show_in_measurement_dlg: True

[Plateau, 2QB]
label: Plateau
datatype: DOUBLE
unit: s
group: 2-QB pulses
section: 2-QB gates
state_quant: Uniform 2QB pulses
state_value: 1
show_in_measurement_dlg: True

[Fourier terms, 2QB]
label: Fourier Terms
datatype: COMBO
combo_def_1: One
combo_def_2: Two
combo_def_3: Three
combo_def_4: Four
def_value: One
tooltip: Number of fourier terms used to define the pulseshape of the C-phase gate
group: 2-QB pulses
section: 2-QB gates
state_quant: Pulse type, 2QB
state_value: CZ

# Parameters #12
####################
[Amplitude, 2QB #12]
label: Amplitude
datatype: DOUBLE
unit: V
def_value: 1.0
group: 2-QB pulse #12
section: 2-QB gates
state_quant: Pulse type, 2QB
state_value_1: Gaussian
state_value_2: Square
state_value_3: Ramp
state_value_4: Cosine
show_in_measurement_dlg: True

[Width, 2QB #12]
label: Width
datatype: DOUBLE
unit: s
def_value: 50E-9
group: 2-QB pulse #12
section: 2-QB gates
state_quant: Uniform 2QB pulses
state_value: 0

[Plateau, 2QB #12]
label: Plateau
datatype: DOUBLE
unit: s
def_value: 0
group: 2-QB pulse #12
section: 2-QB gates
state_quant: Uniform 2QB pulses
state_value: 0

[Assume linear dependence #12]
label: Assume linear dependence
datatype: BOOLEAN
def_value: True
tooltip: Assumes a linear dependence between frequency and voltage. If false, use the qubit spectrum.
group: 2-QB pulse #12
section: 2-QB gates
state_quant: Pulse type, 2QB
state_value_1: CZ

[df/dV, 2QB #12]
label: df/dV
datatype: DOUBLE
unit: Hz/V
def_value: 0.5E9
tooltip: Translating pulseshape from frequency space to voltage assuming a linear dependence
group: 2-QB pulse #12
section: 2-QB gates
state_quant: Pulse type, 2QB
state_value_1: CZ

[f11-f20 initial, 2QB #12]
label: f11-f20 initial
datatype: DOUBLE
unit: Hz
def_value: 0.3E9
tooltip: Initial frequency splitting between the |11> state and the |02> state
group: 2-QB pulse #12
section: 2-QB gates
state_quant: Pulse type, 2QB
state_value_1: CZ

[f11-f20 final, 2QB #12]
label: f11-f20 final
datatype: DOUBLE
unit: Hz
def_value: 0.05E9
tooltip: Smallest frequency splitting between the |11> state and the |02> state during the C-phase gate
group: 2-QB pulse #12
section: 2-QB gates
state_quant: Pulse type, 2QB
state_value_1: CZ

[Coupling, 2QB #12]
label: Coupling
datatype: DOUBLE
unit: Hz
def_value: 0.025E9
tooltip: Coupling strength between |11> state and |02> state
group: 2-QB pulse #12
section: 2-QB gates
state_quant: Pulse type, 2QB
state_value_1: CZ

[L1, 2QB #12]
label: L1
datatype: DOUBLE
def_value: 1
tooltip: First fourier coefficient used to define the pulse shape of the C-phase gate.
group: 2-QB pulse #12
section: 2-QB gates
state_quant: Fourier terms, 2QB
state_value_1: One
state_value_2: Two
state_value_3: Three
state_value_4: Four

[L2, 2QB #12]
label: L2
datatype: DOUBLE
def_value: 0
group: 2-QB pulse #12
section: 2-QB gates
state_quant: Fourier terms, 2QB
state_value_1: Two
state_value_2: Three
state_value_3: Four

[L3, 2QB #12]
label: L3
datatype: DOUBLE
def_value: 0
group: 2-QB pulse #12
section: 2-QB gates
state_quant: Fourier terms, 2QB
state_value_1: Three
state_value_2: Four

[L4, 2QB #12]
label: L4
datatype: DOUBLE
def_value: 0
group: 2-QB pulse #12
section: 2-QB gates
state_quant: Fourier terms, 2QB
state_value_1: Four

# Parameters #23
####################
[Amplitude, 2QB #23]
label: Amplitude
datatype: DOUBLE
unit: V
def_value: 1.0
group: 2-QB pulse #23
section: 2-QB gates
state_quant: Pulse type, 2QB
state_value_1: Gaussian
state_value_2: Square
state_value_3: Ramp
state_value_4: Cosine
show_in_measurement_dlg: True

[Width, 2QB #23]
label: Width
datatype: DOUBLE
unit: s
def_value: 10E-9
group: 2-QB pulse #23
section: 2-QB gates
state_quant: Uniform 2QB pulses
state_value: 0

[Plateau, 2QB #23]
label: Plateau
datatype: DOUBLE
unit: s
group: 2-QB pulse #23
section: 2-QB gates
state_quant: Uniform 2QB pulses
state_value: 0

[Assume linear dependence #23]
label: Assume linear dependence
datatype: BOOLEAN
def_value: True
tooltip: Assumes a linear dependence between frequency and voltage. If false, use the qubit spectrum.
group: 2-QB pulse #23
section: 2-QB gates
state_quant: Pulse type, 2QB
state_value_1: CZ

[df/dV, 2QB #23]
label: df/dV
datatype: DOUBLE
unit: Hz/V
def_value: 0.5E9
group: 2-QB pulse #23
section: 2-QB gates
state_quant: Pulse type, 2QB
state_value_1: CZ

[f11-f20 initial, 2QB #23]
label: f11-f20 initial
datatype: DOUBLE
unit: Hz
def_value: 0.3E9
group: 2-QB pulse #23
section: 2-QB gates
state_quant: Pulse type, 2QB
state_value_1: CZ

[f11-f20 final, 2QB #23]
label: f11-f20 final
datatype: DOUBLE
unit: Hz
def_value: 0.05E9
group: 2-QB pulse #23
section: 2-QB gates
state_quant: Pulse type, 2QB
state_value_1: CZ

[Coupling, 2QB #23]
label: Coupling
datatype: DOUBLE
unit: Hz
def_value: 0.025E9
group: 2-QB pulse #23
section: 2-QB gates
state_quant: Pulse type, 2QB
state_value_1: CZ

[L1, 2QB #23]
label: L1
datatype: DOUBLE
def_value: 1
group: 2-QB pulse #23
section: 2-QB gates
state_quant: Fourier terms, 2QB
state_value_1: One
state_value_2: Two
state_value_3: Three
state_value_4: Four

[L2, 2QB #23]
label: L2
datatype: DOUBLE
def_value: 0
group: 2-QB pulse #23
section: 2-QB gates
state_quant: Fourier terms, 2QB
state_value_1: Two
state_value_2: Three
state_value_3: Four

[L3, 2QB #23]
label: L3
datatype: DOUBLE
def_value: 0
group: 2-QB pulse #23
section: 2-QB gates
state_quant: Fourier terms, 2QB
state_value_1: Three
state_value_2: Four

[L4, 2QB #23]
label: L4
=======
datatype: DOUBLE
unit: V
def_value: 1.0
state_quant: Uniform amplitude, Z
state_value: False
group: Pulse #4
section: 1-QB gates Z
show_in_measurement_dlg: True

[Width #4, Z]
label: Width
datatype: DOUBLE
unit: s
def_value: 10E-9
group: Pulse #4
section: 1-QB gates Z
state_quant: Uniform pulse shape, Z
state_value: 0

[Plateau #4, Z]
label: Plateau
>>>>>>> 3390348b
datatype: DOUBLE
unit: s
group: Pulse #4
section: 1-QB gates Z
state_quant: Uniform pulse shape, Z
state_value: 0


# Actual pulses
####################
[Amplitude #5, Z]
label: Amplitude
datatype: DOUBLE
unit: V
def_value: 1.0
state_quant: Uniform amplitude, Z
state_value: False
group: Pulse #5
section: 1-QB gates Z
show_in_measurement_dlg: True

<<<<<<< HEAD
[Width, 2QB #34]
=======
[Width #5, Z]
>>>>>>> 3390348b
label: Width
datatype: DOUBLE
unit: s
def_value: 10E-9
group: Pulse #5
section: 1-QB gates Z
state_quant: Uniform pulse shape, Z
state_value: 0

<<<<<<< HEAD
[Plateau, 2QB #34]
=======
[Plateau #5, Z]
>>>>>>> 3390348b
label: Plateau
datatype: DOUBLE
unit: s
group: Pulse #5
section: 1-QB gates Z
state_quant: Uniform pulse shape, Z
state_value: 0

<<<<<<< HEAD
[Assume linear dependence #34]
label: Assume linear dependence
datatype: BOOLEAN
def_value: True
tooltip: Assumes a linear dependence between frequency and voltage. If false, use the qubit spectrum.
group: 2-QB pulse #34
section: 2-QB gates
state_quant: Pulse type, 2QB
state_value_1: CZ

[df/dV, 2QB #34]
label: df/dV
datatype: DOUBLE
unit: Hz/V
def_value: 0.5E9
group: 2-QB pulse #34
section: 2-QB gates
state_quant: Pulse type, 2QB
state_value_1: CZ

[f11-f20 initial, 2QB #34]
label: f11-f20 initial
datatype: DOUBLE
unit: Hz
def_value: 0.3E9
group: 2-QB pulse #34
section: 2-QB gates
state_quant: Pulse type, 2QB
state_value_1: CZ

[f11-f20 final, 2QB #34]
label: f11-f20 final
datatype: DOUBLE
unit: Hz
def_value: 0.05E9
group: 2-QB pulse #34
section: 2-QB gates
state_quant: Pulse type, 2QB
state_value_1: CZ

[Coupling, 2QB #34]
label: Coupling
datatype: DOUBLE
unit: Hz
def_value: 0.025E9
group: 2-QB pulse #34
section: 2-QB gates
state_quant: Pulse type, 2QB
state_value_1: CZ

[L1, 2QB #34]
label: L1
datatype: DOUBLE
def_value: 1
group: 2-QB pulse #34
section: 2-QB gates
state_quant: Fourier terms, 2QB
state_value_1: One
state_value_2: Two
state_value_3: Three
state_value_4: Four

[L2, 2QB #34]
label: L2
datatype: DOUBLE
def_value: 0
group: 2-QB pulse #34
section: 2-QB gates
state_quant: Fourier terms, 2QB
state_value_1: Two
state_value_2: Three
state_value_3: Four

[L3, 2QB #34]
label: L3
datatype: DOUBLE
def_value: 0
group: 2-QB pulse #34
section: 2-QB gates
state_quant: Fourier terms, 2QB
state_value_1: Three
state_value_2: Four

[L4, 2QB #34]
label: L4
=======

# Actual pulses
####################
[Amplitude #6, Z]
label: Amplitude
datatype: DOUBLE
unit: V
def_value: 1.0
state_quant: Uniform amplitude, Z
state_value: False
group: Pulse #6
section: 1-QB gates Z
show_in_measurement_dlg: True

[Width #6, Z]
label: Width
datatype: DOUBLE
unit: s
def_value: 10E-9
group: Pulse #6
section: 1-QB gates Z
state_quant: Uniform pulse shape, Z
state_value: 0

[Plateau #6, Z]
label: Plateau
datatype: DOUBLE
unit: s
group: Pulse #6
section: 1-QB gates Z
state_quant: Uniform pulse shape, Z
state_value: 0


# Actual pulses
####################
[Amplitude #7, Z]
label: Amplitude
datatype: DOUBLE
unit: V
def_value: 1.0
state_quant: Uniform amplitude, Z
state_value: False
group: Pulse #7
section: 1-QB gates Z
show_in_measurement_dlg: True

[Width #7, Z]
label: Width
datatype: DOUBLE
unit: s
def_value: 10E-9
group: Pulse #7
section: 1-QB gates Z
state_quant: Uniform pulse shape, Z
state_value: 0

[Plateau #7, Z]
label: Plateau
>>>>>>> 3390348b
datatype: DOUBLE
unit: s
group: Pulse #7
section: 1-QB gates Z
state_quant: Uniform pulse shape, Z
state_value: 0

# Actual pulses
####################
[Amplitude #8, Z]
label: Amplitude
datatype: DOUBLE
unit: V
def_value: 1.0
state_quant: Uniform amplitude, Z
state_value: False
group: Pulse #8
section: 1-QB gates Z
show_in_measurement_dlg: True

<<<<<<< HEAD
[Width, 2QB #45]
=======
[Width #8, Z]
>>>>>>> 3390348b
label: Width
datatype: DOUBLE
unit: s
def_value: 10E-9
group: Pulse #8
section: 1-QB gates Z
state_quant: Uniform pulse shape, Z
state_value: 0

<<<<<<< HEAD
[Plateau, 2QB #45]
=======
[Plateau #8, Z]
>>>>>>> 3390348b
label: Plateau
datatype: DOUBLE
unit: s
group: Pulse #8
section: 1-QB gates Z
state_quant: Uniform pulse shape, Z
state_value: 0
<<<<<<< HEAD

[Assume linear dependence #45]
label: Assume linear dependence
datatype: BOOLEAN
def_value: True
tooltip: Assumes a linear dependence between frequency and voltage. If false, use the qubit spectrum.
group: 2-QB pulse #45
section: 2-QB gates
state_quant: Pulse type, 2QB
state_value_1: CZ

[df/dV, 2QB #45]
label: df/dV
datatype: DOUBLE
unit: Hz/V
def_value: 0.5E9
group: 2-QB pulse #45
section: 2-QB gates
state_quant: Pulse type, 2QB
state_value_1: CZ

[f11-f20 initial, 2QB #45]
label: f11-f20 initial
datatype: DOUBLE
unit: Hz
def_value: 0.3E9
group: 2-QB pulse #45
section: 2-QB gates
state_quant: Pulse type, 2QB
state_value_1: CZ

[f11-f20 final, 2QB #45]
label: f11-f20 final
datatype: DOUBLE
unit: Hz
def_value: 0.05E9
group: 2-QB pulse #45
section: 2-QB gates
state_quant: Pulse type, 2QB
state_value_1: CZ

[Coupling, 2QB #45]
label: Coupling
datatype: DOUBLE
unit: Hz
def_value: 0.025E9
group: 2-QB pulse #45
section: 2-QB gates
state_quant: Pulse type, 2QB
state_value_1: CZ

[L1, 2QB #45]
label: L1
datatype: DOUBLE
def_value: 1
group: 2-QB pulse #45
section: 2-QB gates
state_quant: Fourier terms, 2QB
state_value_1: One
state_value_2: Two
state_value_3: Three
state_value_4: Four

[L2, 2QB #45]
label: L2
datatype: DOUBLE
def_value: 0
group: 2-QB pulse #45
section: 2-QB gates
state_quant: Fourier terms, 2QB
state_value_1: Two
state_value_2: Three
state_value_3: Four

[L3, 2QB #45]
label: L3
datatype: DOUBLE
def_value: 0
group: 2-QB pulse #45
section: 2-QB gates
state_quant: Fourier terms, 2QB
state_value_1: Three
state_value_2: Four

[L4, 2QB #45]
label: L4
datatype: DOUBLE
def_value: 0
group: 2-QB pulse #45
section: 2-QB gates
state_quant: Fourier terms, 2QB
state_value_1: Four
=======
>>>>>>> 3390348b

# Actual pulses
####################
[Amplitude #9, Z]
label: Amplitude
datatype: DOUBLE
unit: V
def_value: 1.0
state_quant: Uniform amplitude, Z
state_value: False
group: Pulse #9
section: 1-QB gates Z
show_in_measurement_dlg: True

<<<<<<< HEAD
[Width, 2QB #56]
=======
[Width #9, Z]
>>>>>>> 3390348b
label: Width
datatype: DOUBLE
unit: s
def_value: 10E-9
group: Pulse #9
section: 1-QB gates Z
state_quant: Uniform pulse shape, Z
state_value: 0

<<<<<<< HEAD
[Plateau, 2QB #56]
=======
[Plateau #9, Z]
>>>>>>> 3390348b
label: Plateau
datatype: DOUBLE
unit: s
group: Pulse #9
section: 1-QB gates Z
state_quant: Uniform pulse shape, Z
state_value: 0

<<<<<<< HEAD
[Assume linear dependence #56]
label: Assume linear dependence
datatype: BOOLEAN
def_value: True
tooltip: Assumes a linear dependence between frequency and voltage. If false, use the qubit spectrum.
group: 2-QB pulse #56
section: 2-QB gates
state_quant: Pulse type, 2QB
state_value_1: CZ

[df/dV, 2QB #56]
label: df/dV
datatype: DOUBLE
unit: Hz/V
def_value: 0.5E9
group: 2-QB pulse #56
section: 2-QB gates
state_quant: Pulse type, 2QB
state_value_1: CZ

[f11-f20 initial, 2QB #56]
label: f11-f20 initial
=======
# Qubit spectra
[Ec #1]
>>>>>>> 3390348b
datatype: DOUBLE
label: Ec
unit: Hz
<<<<<<< HEAD
def_value: 0.3E9
group: 2-QB pulse #56
section: 2-QB gates
state_quant: Pulse type, 2QB
state_value_1: CZ

[f11-f20 final, 2QB #56]
label: f11-f20 final
=======
def_value: 200E6
group: Qubit #1
section: QB spectra

[f01 max #1]
>>>>>>> 3390348b
datatype: DOUBLE
label: f01 max
unit: Hz
<<<<<<< HEAD
def_value: 0.05E9
group: 2-QB pulse #56
section: 2-QB gates
state_quant: Pulse type, 2QB
state_value_1: CZ

[Coupling, 2QB #56]
label: Coupling
=======
def_value: 5E9
group: Qubit #1
section: QB spectra

[f01 min #1]
>>>>>>> 3390348b
datatype: DOUBLE
label: f01 min
unit: Hz
<<<<<<< HEAD
def_value: 0.025E9
group: 2-QB pulse #56
section: 2-QB gates
state_quant: Pulse type, 2QB
state_value_1: CZ

[L1, 2QB #56]
label: L1
=======
def_value: 4E9
group: Qubit #1
section: QB spectra

[Vperiod #1]
>>>>>>> 3390348b
datatype: DOUBLE
label: Voltage period
unit: V
def_value: 1
<<<<<<< HEAD
group: 2-QB pulse #56
section: 2-QB gates
state_quant: Fourier terms, 2QB
state_value_1: One
state_value_2: Two
state_value_3: Three
state_value_4: Four

[L2, 2QB #56]
label: L2
=======
group: Qubit #1
section: QB spectra

[Voffset #1]
>>>>>>> 3390348b
datatype: DOUBLE
label: Voltage offset
unit: V
def_value: 0
<<<<<<< HEAD
group: 2-QB pulse #56
section: 2-QB gates
state_quant: Fourier terms, 2QB
state_value_1: Two
state_value_2: Three
state_value_3: Four

[L3, 2QB #56]
label: L3
=======
group: Qubit #1
section: QB spectra

[V0 #1]
>>>>>>> 3390348b
datatype: DOUBLE
label: Voltage operating point
unit: V
def_value: 0
<<<<<<< HEAD
group: 2-QB pulse #56
section: 2-QB gates
state_quant: Fourier terms, 2QB
state_value_1: Three
state_value_2: Four

[L4, 2QB #56]
label: L4
=======
group: Qubit #1
section: QB spectra

[Ec #2]
>>>>>>> 3390348b
datatype: DOUBLE
label: Ec
unit: Hz
def_value: 200E6
group: Qubit #2
section: QB spectra

[f01 max #2]
datatype: DOUBLE
<<<<<<< HEAD
unit: V
def_value: 1.0
group: 2-QB pulse #67
section: 2-QB gates
state_quant: Pulse type, 2QB
state_value_1: Gaussian
state_value_2: Square
state_value_3: Ramp
state_value_4: Cosine
show_in_measurement_dlg: True

[Width, 2QB #67]
label: Width
datatype: DOUBLE
unit: s
def_value: 10E-9
group: 2-QB pulse #67
section: 2-QB gates
state_quant: Uniform 2QB pulses
state_value: 0

[Plateau, 2QB #67]
label: Plateau
datatype: DOUBLE
unit: s
group: 2-QB pulse #67
section: 2-QB gates
state_quant: Uniform 2QB pulses
state_value: 0

[Assume linear dependence #67]
label: Assume linear dependence
datatype: BOOLEAN
def_value: True
tooltip: Assumes a linear dependence between frequency and voltage. If false, use the qubit spectrum.
group: 2-QB pulse #67
section: 2-QB gates
state_quant: Pulse type, 2QB
state_value_1: CZ

[df/dV, 2QB #67]
label: df/dV
datatype: DOUBLE
unit: Hz/V
def_value: 0.5E9
group: 2-QB pulse #67
section: 2-QB gates
state_quant: Pulse type, 2QB
state_value_1: CZ

[f11-f20 initial, 2QB #67]
label: f11-f20 initial
=======
label: f01 max
unit: Hz
def_value: 5E9
group: Qubit #2
section: QB spectra

[f01 min #2]
datatype: DOUBLE
label: f01 min
unit: Hz
def_value: 4E9
group: Qubit #2
section: QB spectra

[Vperiod #2]
datatype: DOUBLE
label: Voltage period
unit: V
def_value: 1
group: Qubit #2
section: QB spectra

[Voffset #2]
datatype: DOUBLE
label: Voltage offset
unit: V
def_value: 0
group: Qubit #2
section: QB spectra

[V0 #2]
>>>>>>> 3390348b
datatype: DOUBLE
label: Voltage operating point
unit: V
def_value: 0
group: Qubit #2
section: QB spectra

[Ec #3]
datatype: DOUBLE
label: Ec
unit: Hz
<<<<<<< HEAD
def_value: 0.3E9
group: 2-QB pulse #67
section: 2-QB gates
state_quant: Pulse type, 2QB
state_value_1: CZ

[f11-f20 final, 2QB #67]
label: f11-f20 final
=======
def_value: 200E6
group: Qubit #3
section: QB spectra

[f01 max #3]
>>>>>>> 3390348b
datatype: DOUBLE
label: f01 max
unit: Hz
<<<<<<< HEAD
def_value: 0.05E9
group: 2-QB pulse #67
section: 2-QB gates
state_quant: Pulse type, 2QB
state_value_1: CZ

[Coupling, 2QB #67]
label: Coupling
=======
def_value: 5E9
group: Qubit #3
section: QB spectra

[f01 min #3]
>>>>>>> 3390348b
datatype: DOUBLE
label: f01 min
unit: Hz
<<<<<<< HEAD
def_value: 0.025E9
group: 2-QB pulse #67
section: 2-QB gates
state_quant: Pulse type, 2QB
state_value_1: CZ

[L1, 2QB #67]
label: L1
=======
def_value: 4E9
group: Qubit #3
section: QB spectra

[Vperiod #3]
>>>>>>> 3390348b
datatype: DOUBLE
label: Voltage period
unit: V
def_value: 1
<<<<<<< HEAD
group: 2-QB pulse #67
section: 2-QB gates
state_quant: Fourier terms, 2QB
state_value_1: One
state_value_2: Two
state_value_3: Three
state_value_4: Four

[L2, 2QB #67]
label: L2
=======
group: Qubit #3
section: QB spectra

[Voffset #3]
>>>>>>> 3390348b
datatype: DOUBLE
label: Voltage offset
unit: V
def_value: 0
<<<<<<< HEAD
group: 2-QB pulse #67
section: 2-QB gates
state_quant: Fourier terms, 2QB
state_value_1: Two
state_value_2: Three
state_value_3: Four

[L3, 2QB #67]
label: L3
=======
group: Qubit #3
section: QB spectra

[V0 #3]
>>>>>>> 3390348b
datatype: DOUBLE
label: Voltage operating point
unit: V
def_value: 0
group: Qubit #3
section: QB spectra

[Ec #4]
datatype: DOUBLE
label: Ec
unit: Hz
def_value: 200E6
group: Qubit #4
section: QB spectra

[f01 max #4]
datatype: DOUBLE
label: f01 max
unit: Hz
def_value: 5E9
group: Qubit #4
section: QB spectra

[f01 min #4]
datatype: DOUBLE
label: f01 min
unit: Hz
def_value: 4E9
group: Qubit #4
section: QB spectra

[Vperiod #4]
datatype: DOUBLE
label: Voltage period
unit: V
def_value: 1
group: Qubit #4
section: QB spectra

[Voffset #4]
datatype: DOUBLE
label: Voltage offset
unit: V
def_value: 0
group: Qubit #4
section: QB spectra

[V0 #4]
datatype: DOUBLE
label: Voltage operating point
unit: V
def_value: 0
group: Qubit #4
section: QB spectra

[Ec #5]
datatype: DOUBLE
label: Ec
unit: Hz
def_value: 200E6
group: Qubit #5
section: QB spectra

[f01 max #5]
datatype: DOUBLE
label: f01 max
unit: Hz
def_value: 5E9
group: Qubit #5
section: QB spectra

[f01 min #5]
datatype: DOUBLE
label: f01 min
unit: Hz
def_value: 4E9
group: Qubit #5
section: QB spectra

[Vperiod #5]
datatype: DOUBLE
label: Voltage period
unit: V
def_value: 1
group: Qubit #5
section: QB spectra

[Voffset #5]
datatype: DOUBLE
label: Voltage offset
unit: V
def_value: 0
group: Qubit #5
section: QB spectra

[V0 #5]
datatype: DOUBLE
label: Voltage operating point
unit: V
def_value: 0
group: Qubit #5
section: QB spectra

[Ec #6]
datatype: DOUBLE
label: Ec
unit: Hz
def_value: 200E6
group: Qubit #6
section: QB spectra

[f01 max #6]
datatype: DOUBLE
label: f01 max
unit: Hz
def_value: 5E9
group: Qubit #6
section: QB spectra

[f01 min #6]
datatype: DOUBLE
label: f01 min
unit: Hz
def_value: 4E9
group: Qubit #6
section: QB spectra

[Vperiod #6]
datatype: DOUBLE
label: Voltage period
unit: V
def_value: 1
group: Qubit #6
section: QB spectra

[Voffset #6]
datatype: DOUBLE
label: Voltage offset
unit: V
def_value: 0
group: Qubit #6
section: QB spectra

[V0 #6]
datatype: DOUBLE
label: Voltage operating point
unit: V
def_value: 0
group: Qubit #6
section: QB spectra

[Ec #7]
datatype: DOUBLE
label: Ec
unit: Hz
def_value: 200E6
group: Qubit #7
section: QB spectra

[f01 max #7]
datatype: DOUBLE
label: f01 max
unit: Hz
def_value: 5E9
group: Qubit #7
section: QB spectra

[f01 min #7]
datatype: DOUBLE
label: f01 min
unit: Hz
def_value: 4E9
group: Qubit #7
section: QB spectra

[Vperiod #7]
datatype: DOUBLE
label: Voltage period
unit: V
def_value: 1
group: Qubit #7
section: QB spectra

[Voffset #7]
datatype: DOUBLE
label: Voltage offset
unit: V
def_value: 0
group: Qubit #7
section: QB spectra

[V0 #7]
datatype: DOUBLE
label: Voltage operating point
unit: V
def_value: 0
group: Qubit #7
section: QB spectra

[Ec #8]
datatype: DOUBLE
label: Ec
unit: Hz
def_value: 200E6
group: Qubit #8
section: QB spectra

[f01 max #8]
datatype: DOUBLE
label: f01 max
unit: Hz
def_value: 5E9
group: Qubit #8
section: QB spectra

[f01 min #8]
datatype: DOUBLE
label: f01 min
unit: Hz
def_value: 4E9
group: Qubit #8
section: QB spectra

[Vperiod #8]
datatype: DOUBLE
label: Voltage period
unit: V
def_value: 1
group: Qubit #8
section: QB spectra

[Voffset #8]
datatype: DOUBLE
label: Voltage offset
unit: V
def_value: 0
group: Qubit #8
section: QB spectra

[V0 #8]
datatype: DOUBLE
label: Voltage operating point
unit: V
def_value: 0
group: Qubit #8
section: QB spectra

[Ec #9]
datatype: DOUBLE
label: Ec
unit: Hz
def_value: 200E6
group: Qubit #9
section: QB spectra

[f01 max #9]
datatype: DOUBLE
label: f01 max
unit: Hz
def_value: 5E9
group: Qubit #9
section: QB spectra

[f01 min #9]
datatype: DOUBLE
label: f01 min
unit: Hz
def_value: 4E9
group: Qubit #9
section: QB spectra

[Vperiod #9]
datatype: DOUBLE
label: Voltage period
unit: V
def_value: 1
group: Qubit #9
section: QB spectra

[Voffset #9]
datatype: DOUBLE
label: Voltage offset
unit: V
def_value: 0
group: Qubit #9
section: QB spectra

[V0 #9]
datatype: DOUBLE
label: Voltage operating point
unit: V
def_value: 0
group: Qubit #9
section: QB spectra


# Pulses
#######################
[Pulse type, 2QB]
label: Pulse type
datatype: COMBO
combo_def_1: Gaussian
combo_def_2: Square
combo_def_3: Ramp
combo_def_4: CZ
combo_def_5: Cosine
def_value: CZ
group: 2-QB pulses
section: 2-QB gates
<<<<<<< HEAD
state_quant: Fourier terms, 2QB
state_value_1: Three
state_value_2: Four

[L4, 2QB #67]
label: L4
=======

[Truncation range, 2QB]
label: Truncation range
>>>>>>> 3390348b
datatype: DOUBLE
def_value: 3
state_quant: Pulse type, 2QB
state_value: Gaussian
group: 2-QB pulses
section: 2-QB gates

[Start at zero, 2QB]
label: Start at zero
datatype: BOOLEAN
def_value: 0
state_quant: Pulse type, 2QB
state_value: Gaussian
group: 2-QB pulses
section: 2-QB gates

[Uniform 2QB pulses]
datatype: BOOLEAN
def_value: True
group: 2-QB pulses
section: 2-QB gates

[Width, 2QB]
label: Width
datatype: DOUBLE
unit: s
def_value: 50E-9
group: 2-QB pulses
section: 2-QB gates
state_quant: Uniform 2QB pulses
state_value: 1
show_in_measurement_dlg: True

[Plateau, 2QB]
label: Plateau
datatype: DOUBLE
unit: s
group: 2-QB pulses
section: 2-QB gates
state_quant: Uniform 2QB pulses
state_value: 1
show_in_measurement_dlg: True

[Fourier terms, 2QB]
label: Fourier Terms
datatype: COMBO
combo_def_1: One
combo_def_2: Two
combo_def_3: Three
combo_def_4: Four
def_value: One
tooltip: Number of fourier terms used to define the pulseshape of the C-phase gate
group: 2-QB pulses
section: 2-QB gates
state_quant: Pulse type, 2QB
state_value: CZ

# Parameters #12
####################
[Amplitude, 2QB #12]
label: Amplitude
datatype: DOUBLE
unit: V
def_value: 1.0
group: 2-QB pulse #12
section: 2-QB gates
state_quant: Pulse type, 2QB
state_value_1: Gaussian
state_value_2: Square
state_value_3: Ramp
state_value_4: Cosine
show_in_measurement_dlg: True

<<<<<<< HEAD
[Width, 2QB #78]
=======
[Width, 2QB #12]
>>>>>>> 3390348b
label: Width
datatype: DOUBLE
unit: s
def_value: 50E-9
group: 2-QB pulse #12
section: 2-QB gates
state_quant: Uniform 2QB pulses
state_value: 0

<<<<<<< HEAD
[Plateau, 2QB #78]
=======
[Plateau, 2QB #12]
>>>>>>> 3390348b
label: Plateau
datatype: DOUBLE
unit: s
def_value: 0
group: 2-QB pulse #12
section: 2-QB gates
state_quant: Uniform 2QB pulses
state_value: 0

<<<<<<< HEAD
[Assume linear dependence #78]
=======
[Assume linear dependence #12]
>>>>>>> 3390348b
label: Assume linear dependence
datatype: BOOLEAN
def_value: True
tooltip: Assumes a linear dependence between frequency and voltage. If false, use the qubit spectrum.
<<<<<<< HEAD
group: 2-QB pulse #78
=======
group: 2-QB pulse #12
>>>>>>> 3390348b
section: 2-QB gates
state_quant: Pulse type, 2QB
state_value_1: CZ

<<<<<<< HEAD
[df/dV, 2QB #78]
=======
[df/dV, 2QB #12]
>>>>>>> 3390348b
label: df/dV
datatype: DOUBLE
unit: Hz/V
def_value: 0.5E9
tooltip: Translating pulseshape from frequency space to voltage assuming a linear dependence
group: 2-QB pulse #12
section: 2-QB gates
state_quant: Pulse type, 2QB
state_value_1: CZ

<<<<<<< HEAD
[f11-f20 initial, 2QB #78]
=======
[f11-f20 initial, 2QB #12]
>>>>>>> 3390348b
label: f11-f20 initial
datatype: DOUBLE
unit: Hz
def_value: 0.3E9
tooltip: Initial frequency splitting between the |11> state and the |02> state
group: 2-QB pulse #12
section: 2-QB gates
state_quant: Pulse type, 2QB
state_value_1: CZ

<<<<<<< HEAD
[f11-f20 final, 2QB #78]
=======
[f11-f20 final, 2QB #12]
>>>>>>> 3390348b
label: f11-f20 final
datatype: DOUBLE
unit: Hz
def_value: 0.05E9
tooltip: Smallest frequency splitting between the |11> state and the |02> state during the C-phase gate
group: 2-QB pulse #12
section: 2-QB gates
state_quant: Pulse type, 2QB
state_value_1: CZ

<<<<<<< HEAD
[Coupling, 2QB #78]
=======
[Coupling, 2QB #12]
>>>>>>> 3390348b
label: Coupling
datatype: DOUBLE
unit: Hz
def_value: 0.025E9
tooltip: Coupling strength between |11> state and |02> state
group: 2-QB pulse #12
section: 2-QB gates
state_quant: Pulse type, 2QB
state_value_1: CZ

<<<<<<< HEAD
[L1, 2QB #78]
=======
[L1, 2QB #12]
>>>>>>> 3390348b
label: L1
datatype: DOUBLE
def_value: 1
tooltip: First fourier coefficient used to define the pulse shape of the C-phase gate.
group: 2-QB pulse #12
section: 2-QB gates
state_quant: Fourier terms, 2QB
state_value_1: One
state_value_2: Two
state_value_3: Three
state_value_4: Four

<<<<<<< HEAD
[L2, 2QB #78]
=======
[L2, 2QB #12]
>>>>>>> 3390348b
label: L2
datatype: DOUBLE
def_value: 0
group: 2-QB pulse #12
section: 2-QB gates
state_quant: Fourier terms, 2QB
state_value_1: Two
state_value_2: Three
state_value_3: Four

<<<<<<< HEAD
[L3, 2QB #78]
=======
[L3, 2QB #12]
>>>>>>> 3390348b
label: L3
datatype: DOUBLE
def_value: 0
group: 2-QB pulse #12
section: 2-QB gates
state_quant: Fourier terms, 2QB
state_value_1: Three
state_value_2: Four

<<<<<<< HEAD
[L4, 2QB #78]
=======
[L4, 2QB #12]
>>>>>>> 3390348b
label: L4
datatype: DOUBLE
def_value: 0
group: 2-QB pulse #12
section: 2-QB gates
state_quant: Fourier terms, 2QB
state_value_1: Four

[QB1 Phi 2QB #12]
label: QB1 Phase shift
datatype: DOUBLE
def_value: 0
group: 2-QB pulse #12
section: 2-QB gates

[QB2 Phi 2QB #12]
label: QB2 Phase shift
datatype: DOUBLE
def_value: 0
group: 2-QB pulse #12
section: 2-QB gates


# Parameters #23
####################
[Amplitude, 2QB #23]
label: Amplitude
datatype: DOUBLE
unit: V
def_value: 1.0
group: 2-QB pulse #23
section: 2-QB gates
state_quant: Pulse type, 2QB
state_value_1: Gaussian
state_value_2: Square
state_value_3: Ramp
state_value_4: Cosine
show_in_measurement_dlg: True

<<<<<<< HEAD
[Width, 2QB #89]
=======
[Width, 2QB #23]
>>>>>>> 3390348b
label: Width
datatype: DOUBLE
unit: s
def_value: 10E-9
group: 2-QB pulse #23
section: 2-QB gates
state_quant: Uniform 2QB pulses
state_value: 0

<<<<<<< HEAD
[Plateau, 2QB #89]
=======
[Plateau, 2QB #23]
>>>>>>> 3390348b
label: Plateau
datatype: DOUBLE
unit: s
group: 2-QB pulse #23
section: 2-QB gates
state_quant: Uniform 2QB pulses
state_value: 0

<<<<<<< HEAD
[Assume linear dependence #89]
=======
[Assume linear dependence #23]
>>>>>>> 3390348b
label: Assume linear dependence
datatype: BOOLEAN
def_value: True
tooltip: Assumes a linear dependence between frequency and voltage. If false, use the qubit spectrum.
<<<<<<< HEAD
group: 2-QB pulse #89
=======
group: 2-QB pulse #23
>>>>>>> 3390348b
section: 2-QB gates
state_quant: Pulse type, 2QB
state_value_1: CZ

<<<<<<< HEAD
[df/dV, 2QB #89]
=======
[df/dV, 2QB #23]
>>>>>>> 3390348b
label: df/dV
datatype: DOUBLE
unit: Hz/V
def_value: 0.5E9
group: 2-QB pulse #23
section: 2-QB gates
state_quant: Pulse type, 2QB
state_value_1: CZ

<<<<<<< HEAD
[f11-f20 initial, 2QB #89]
=======
[f11-f20 initial, 2QB #23]
>>>>>>> 3390348b
label: f11-f20 initial
datatype: DOUBLE
unit: Hz
def_value: 0.3E9
group: 2-QB pulse #23
section: 2-QB gates
state_quant: Pulse type, 2QB
state_value_1: CZ

<<<<<<< HEAD
[f11-f20 final, 2QB #89]
=======
[f11-f20 final, 2QB #23]
>>>>>>> 3390348b
label: f11-f20 final
datatype: DOUBLE
unit: Hz
def_value: 0.05E9
group: 2-QB pulse #23
section: 2-QB gates
state_quant: Pulse type, 2QB
state_value_1: CZ

<<<<<<< HEAD
[Coupling, 2QB #89]
=======
[Coupling, 2QB #23]
>>>>>>> 3390348b
label: Coupling
datatype: DOUBLE
unit: Hz
def_value: 0.025E9
group: 2-QB pulse #23
section: 2-QB gates
state_quant: Pulse type, 2QB
state_value_1: CZ

<<<<<<< HEAD
[L1, 2QB #89]
=======
[L1, 2QB #23]
>>>>>>> 3390348b
label: L1
datatype: DOUBLE
def_value: 1
group: 2-QB pulse #23
section: 2-QB gates
state_quant: Fourier terms, 2QB
state_value_1: One
state_value_2: Two
state_value_3: Three
state_value_4: Four

<<<<<<< HEAD
[L2, 2QB #89]
label: L2
datatype: DOUBLE
def_value: 0
=======
[L2, 2QB #23]
label: L2
datatype: DOUBLE
def_value: 0
group: 2-QB pulse #23
section: 2-QB gates
state_quant: Fourier terms, 2QB
state_value_1: Two
state_value_2: Three
state_value_3: Four

[L3, 2QB #23]
label: L3
datatype: DOUBLE
def_value: 0
group: 2-QB pulse #23
section: 2-QB gates
state_quant: Fourier terms, 2QB
state_value_1: Three
state_value_2: Four

[L4, 2QB #23]
label: L4
datatype: DOUBLE
def_value: 0
group: 2-QB pulse #23
section: 2-QB gates
state_quant: Fourier terms, 2QB
state_value_1: Four

# Parameters #34
####################
[Amplitude, 2QB #34]
label: Amplitude
datatype: DOUBLE
unit: V
def_value: 1.0
group: 2-QB pulse #34
section: 2-QB gates
state_quant: Pulse type, 2QB
state_value_1: Gaussian
state_value_2: Square
state_value_3: Ramp
state_value_4: Cosine
show_in_measurement_dlg: True

[Width, 2QB #34]
label: Width
datatype: DOUBLE
unit: s
def_value: 10E-9
group: 2-QB pulse #34
section: 2-QB gates
state_quant: Uniform 2QB pulses
state_value: 0

[Plateau, 2QB #34]
label: Plateau
datatype: DOUBLE
unit: s
group: 2-QB pulse #34
section: 2-QB gates
state_quant: Uniform 2QB pulses
state_value: 0

[Assume linear dependence #34]
label: Assume linear dependence
datatype: BOOLEAN
def_value: True
tooltip: Assumes a linear dependence between frequency and voltage. If false, use the qubit spectrum.
group: 2-QB pulse #34
section: 2-QB gates
state_quant: Pulse type, 2QB
state_value_1: CZ

[df/dV, 2QB #34]
label: df/dV
datatype: DOUBLE
unit: Hz/V
def_value: 0.5E9
group: 2-QB pulse #34
section: 2-QB gates
state_quant: Pulse type, 2QB
state_value_1: CZ

[f11-f20 initial, 2QB #34]
label: f11-f20 initial
datatype: DOUBLE
unit: Hz
def_value: 0.3E9
group: 2-QB pulse #34
section: 2-QB gates
state_quant: Pulse type, 2QB
state_value_1: CZ

[f11-f20 final, 2QB #34]
label: f11-f20 final
datatype: DOUBLE
unit: Hz
def_value: 0.05E9
group: 2-QB pulse #34
section: 2-QB gates
state_quant: Pulse type, 2QB
state_value_1: CZ

[Coupling, 2QB #34]
label: Coupling
datatype: DOUBLE
unit: Hz
def_value: 0.025E9
group: 2-QB pulse #34
section: 2-QB gates
state_quant: Pulse type, 2QB
state_value_1: CZ

[L1, 2QB #34]
label: L1
datatype: DOUBLE
def_value: 1
group: 2-QB pulse #34
section: 2-QB gates
state_quant: Fourier terms, 2QB
state_value_1: One
state_value_2: Two
state_value_3: Three
state_value_4: Four

[L2, 2QB #34]
label: L2
datatype: DOUBLE
def_value: 0
group: 2-QB pulse #34
section: 2-QB gates
state_quant: Fourier terms, 2QB
state_value_1: Two
state_value_2: Three
state_value_3: Four

[L3, 2QB #34]
label: L3
datatype: DOUBLE
def_value: 0
group: 2-QB pulse #34
section: 2-QB gates
state_quant: Fourier terms, 2QB
state_value_1: Three
state_value_2: Four

[L4, 2QB #34]
label: L4
datatype: DOUBLE
def_value: 0
group: 2-QB pulse #34
section: 2-QB gates
state_quant: Fourier terms, 2QB
state_value_1: Four

# Parameters #45
####################
[Amplitude, 2QB #45]
label: Amplitude
datatype: DOUBLE
unit: V
def_value: 1.0
group: 2-QB pulse #45
section: 2-QB gates
state_quant: Pulse type, 2QB
state_value_1: Gaussian
state_value_2: Square
state_value_3: Ramp
state_value_4: Cosine
show_in_measurement_dlg: True

[Width, 2QB #45]
label: Width
datatype: DOUBLE
unit: s
def_value: 10E-9
group: 2-QB pulse #45
section: 2-QB gates
state_quant: Uniform 2QB pulses
state_value: 0

[Plateau, 2QB #45]
label: Plateau
datatype: DOUBLE
unit: s
group: 2-QB pulse #45
section: 2-QB gates
state_quant: Uniform 2QB pulses
state_value: 0

[Assume linear dependence #45]
label: Assume linear dependence
datatype: BOOLEAN
def_value: True
tooltip: Assumes a linear dependence between frequency and voltage. If false, use the qubit spectrum.
group: 2-QB pulse #45
section: 2-QB gates
state_quant: Pulse type, 2QB
state_value_1: CZ

[df/dV, 2QB #45]
label: df/dV
datatype: DOUBLE
unit: Hz/V
def_value: 0.5E9
group: 2-QB pulse #45
section: 2-QB gates
state_quant: Pulse type, 2QB
state_value_1: CZ

[f11-f20 initial, 2QB #45]
label: f11-f20 initial
datatype: DOUBLE
unit: Hz
def_value: 0.3E9
group: 2-QB pulse #45
section: 2-QB gates
state_quant: Pulse type, 2QB
state_value_1: CZ

[f11-f20 final, 2QB #45]
label: f11-f20 final
datatype: DOUBLE
unit: Hz
def_value: 0.05E9
group: 2-QB pulse #45
section: 2-QB gates
state_quant: Pulse type, 2QB
state_value_1: CZ

[Coupling, 2QB #45]
label: Coupling
datatype: DOUBLE
unit: Hz
def_value: 0.025E9
group: 2-QB pulse #45
section: 2-QB gates
state_quant: Pulse type, 2QB
state_value_1: CZ

[L1, 2QB #45]
label: L1
datatype: DOUBLE
def_value: 1
group: 2-QB pulse #45
section: 2-QB gates
state_quant: Fourier terms, 2QB
state_value_1: One
state_value_2: Two
state_value_3: Three
state_value_4: Four

[L2, 2QB #45]
label: L2
datatype: DOUBLE
def_value: 0
group: 2-QB pulse #45
section: 2-QB gates
state_quant: Fourier terms, 2QB
state_value_1: Two
state_value_2: Three
state_value_3: Four

[L3, 2QB #45]
label: L3
datatype: DOUBLE
def_value: 0
group: 2-QB pulse #45
section: 2-QB gates
state_quant: Fourier terms, 2QB
state_value_1: Three
state_value_2: Four

[L4, 2QB #45]
label: L4
datatype: DOUBLE
def_value: 0
group: 2-QB pulse #45
section: 2-QB gates
state_quant: Fourier terms, 2QB
state_value_1: Four

# Parameters #56
####################
[Amplitude, 2QB #56]
label: Amplitude
datatype: DOUBLE
unit: V
def_value: 1.0
group: 2-QB pulse #56
section: 2-QB gates
state_quant: Pulse type, 2QB
state_value_1: Gaussian
state_value_2: Square
state_value_3: Ramp
state_value_4: Cosine
show_in_measurement_dlg: True

[Width, 2QB #56]
label: Width
datatype: DOUBLE
unit: s
def_value: 10E-9
group: 2-QB pulse #56
section: 2-QB gates
state_quant: Uniform 2QB pulses
state_value: 0

[Plateau, 2QB #56]
label: Plateau
datatype: DOUBLE
unit: s
group: 2-QB pulse #56
section: 2-QB gates
state_quant: Uniform 2QB pulses
state_value: 0

[Assume linear dependence #56]
label: Assume linear dependence
datatype: BOOLEAN
def_value: True
tooltip: Assumes a linear dependence between frequency and voltage. If false, use the qubit spectrum.
group: 2-QB pulse #56
section: 2-QB gates
state_quant: Pulse type, 2QB
state_value_1: CZ

[df/dV, 2QB #56]
label: df/dV
datatype: DOUBLE
unit: Hz/V
def_value: 0.5E9
group: 2-QB pulse #56
section: 2-QB gates
state_quant: Pulse type, 2QB
state_value_1: CZ

[f11-f20 initial, 2QB #56]
label: f11-f20 initial
datatype: DOUBLE
unit: Hz
def_value: 0.3E9
group: 2-QB pulse #56
section: 2-QB gates
state_quant: Pulse type, 2QB
state_value_1: CZ

[f11-f20 final, 2QB #56]
label: f11-f20 final
datatype: DOUBLE
unit: Hz
def_value: 0.05E9
group: 2-QB pulse #56
section: 2-QB gates
state_quant: Pulse type, 2QB
state_value_1: CZ

[Coupling, 2QB #56]
label: Coupling
datatype: DOUBLE
unit: Hz
def_value: 0.025E9
group: 2-QB pulse #56
section: 2-QB gates
state_quant: Pulse type, 2QB
state_value_1: CZ

[L1, 2QB #56]
label: L1
datatype: DOUBLE
def_value: 1
group: 2-QB pulse #56
section: 2-QB gates
state_quant: Fourier terms, 2QB
state_value_1: One
state_value_2: Two
state_value_3: Three
state_value_4: Four

[L2, 2QB #56]
label: L2
datatype: DOUBLE
def_value: 0
group: 2-QB pulse #56
section: 2-QB gates
state_quant: Fourier terms, 2QB
state_value_1: Two
state_value_2: Three
state_value_3: Four

[L3, 2QB #56]
label: L3
datatype: DOUBLE
def_value: 0
group: 2-QB pulse #56
section: 2-QB gates
state_quant: Fourier terms, 2QB
state_value_1: Three
state_value_2: Four

[L4, 2QB #56]
label: L4
datatype: DOUBLE
def_value: 0
group: 2-QB pulse #56
section: 2-QB gates
state_quant: Fourier terms, 2QB
state_value_1: Four

# Parameters #67
####################
[Amplitude, 2QB #67]
label: Amplitude
datatype: DOUBLE
unit: V
def_value: 1.0
group: 2-QB pulse #67
section: 2-QB gates
state_quant: Pulse type, 2QB
state_value_1: Gaussian
state_value_2: Square
state_value_3: Ramp
state_value_4: Cosine
show_in_measurement_dlg: True

[Width, 2QB #67]
label: Width
datatype: DOUBLE
unit: s
def_value: 10E-9
group: 2-QB pulse #67
section: 2-QB gates
state_quant: Uniform 2QB pulses
state_value: 0

[Plateau, 2QB #67]
label: Plateau
datatype: DOUBLE
unit: s
group: 2-QB pulse #67
section: 2-QB gates
state_quant: Uniform 2QB pulses
state_value: 0

[Assume linear dependence #67]
label: Assume linear dependence
datatype: BOOLEAN
def_value: True
tooltip: Assumes a linear dependence between frequency and voltage. If false, use the qubit spectrum.
group: 2-QB pulse #67
section: 2-QB gates
state_quant: Pulse type, 2QB
state_value_1: CZ

[df/dV, 2QB #67]
label: df/dV
datatype: DOUBLE
unit: Hz/V
def_value: 0.5E9
group: 2-QB pulse #67
section: 2-QB gates
state_quant: Pulse type, 2QB
state_value_1: CZ

[f11-f20 initial, 2QB #67]
label: f11-f20 initial
datatype: DOUBLE
unit: Hz
def_value: 0.3E9
group: 2-QB pulse #67
section: 2-QB gates
state_quant: Pulse type, 2QB
state_value_1: CZ

[f11-f20 final, 2QB #67]
label: f11-f20 final
datatype: DOUBLE
unit: Hz
def_value: 0.05E9
group: 2-QB pulse #67
section: 2-QB gates
state_quant: Pulse type, 2QB
state_value_1: CZ

[Coupling, 2QB #67]
label: Coupling
datatype: DOUBLE
unit: Hz
def_value: 0.025E9
group: 2-QB pulse #67
section: 2-QB gates
state_quant: Pulse type, 2QB
state_value_1: CZ

[L1, 2QB #67]
label: L1
datatype: DOUBLE
def_value: 1
group: 2-QB pulse #67
section: 2-QB gates
state_quant: Fourier terms, 2QB
state_value_1: One
state_value_2: Two
state_value_3: Three
state_value_4: Four

[L2, 2QB #67]
label: L2
datatype: DOUBLE
def_value: 0
group: 2-QB pulse #67
section: 2-QB gates
state_quant: Fourier terms, 2QB
state_value_1: Two
state_value_2: Three
state_value_3: Four

[L3, 2QB #67]
label: L3
datatype: DOUBLE
def_value: 0
group: 2-QB pulse #67
section: 2-QB gates
state_quant: Fourier terms, 2QB
state_value_1: Three
state_value_2: Four

[L4, 2QB #67]
label: L4
datatype: DOUBLE
def_value: 0
group: 2-QB pulse #67
section: 2-QB gates
state_quant: Fourier terms, 2QB
state_value_1: Four

# Parameters #78
####################
[Amplitude, 2QB #78]
label: Amplitude
datatype: DOUBLE
unit: V
def_value: 1.0
group: 2-QB pulse #78
section: 2-QB gates
state_quant: Pulse type, 2QB
state_value_1: Gaussian
state_value_2: Square
state_value_3: Ramp
state_value_4: Cosine
show_in_measurement_dlg: True

[Width, 2QB #78]
label: Width
datatype: DOUBLE
unit: s
def_value: 10E-9
group: 2-QB pulse #78
section: 2-QB gates
state_quant: Uniform 2QB pulses
state_value: 0

[Plateau, 2QB #78]
label: Plateau
datatype: DOUBLE
unit: s
group: 2-QB pulse #78
section: 2-QB gates
state_quant: Uniform 2QB pulses
state_value: 0

[Assume linear dependence #78]
label: Assume linear dependence
datatype: BOOLEAN
def_value: True
tooltip: Assumes a linear dependence between frequency and voltage. If false, use the qubit spectrum.
group: 2-QB pulse #78
section: 2-QB gates
state_quant: Pulse type, 2QB
state_value_1: CZ

[df/dV, 2QB #78]
label: df/dV
datatype: DOUBLE
unit: Hz/V
def_value: 0.5E9
group: 2-QB pulse #78
section: 2-QB gates
state_quant: Pulse type, 2QB
state_value_1: CZ

[f11-f20 initial, 2QB #78]
label: f11-f20 initial
datatype: DOUBLE
unit: Hz
def_value: 0.3E9
group: 2-QB pulse #78
section: 2-QB gates
state_quant: Pulse type, 2QB
state_value_1: CZ

[f11-f20 final, 2QB #78]
label: f11-f20 final
datatype: DOUBLE
unit: Hz
def_value: 0.05E9
group: 2-QB pulse #78
section: 2-QB gates
state_quant: Pulse type, 2QB
state_value_1: CZ

[Coupling, 2QB #78]
label: Coupling
datatype: DOUBLE
unit: Hz
def_value: 0.025E9
group: 2-QB pulse #78
section: 2-QB gates
state_quant: Pulse type, 2QB
state_value_1: CZ

[L1, 2QB #78]
label: L1
datatype: DOUBLE
def_value: 1
group: 2-QB pulse #78
section: 2-QB gates
state_quant: Fourier terms, 2QB
state_value_1: One
state_value_2: Two
state_value_3: Three
state_value_4: Four

[L2, 2QB #78]
label: L2
datatype: DOUBLE
def_value: 0
group: 2-QB pulse #78
section: 2-QB gates
state_quant: Fourier terms, 2QB
state_value_1: Two
state_value_2: Three
state_value_3: Four

[L3, 2QB #78]
label: L3
datatype: DOUBLE
def_value: 0
group: 2-QB pulse #78
section: 2-QB gates
state_quant: Fourier terms, 2QB
state_value_1: Three
state_value_2: Four

[L4, 2QB #78]
label: L4
datatype: DOUBLE
def_value: 0
group: 2-QB pulse #78
section: 2-QB gates
state_quant: Fourier terms, 2QB
state_value_1: Four

# Parameters #89
####################
[Amplitude, 2QB #89]
label: Amplitude
datatype: DOUBLE
unit: V
def_value: 1.0
group: 2-QB pulse #89
section: 2-QB gates
state_quant: Pulse type, 2QB
state_value_1: Gaussian
state_value_2: Square
state_value_3: Ramp
state_value_4: Cosine
show_in_measurement_dlg: True

[Width, 2QB #89]
label: Width
datatype: DOUBLE
unit: s
def_value: 10E-9
group: 2-QB pulse #89
section: 2-QB gates
state_quant: Uniform 2QB pulses
state_value: 0

[Plateau, 2QB #89]
label: Plateau
datatype: DOUBLE
unit: s
group: 2-QB pulse #89
section: 2-QB gates
state_quant: Uniform 2QB pulses
state_value: 0

[Assume linear dependence #89]
label: Assume linear dependence
datatype: BOOLEAN
def_value: True
tooltip: Assumes a linear dependence between frequency and voltage. If false, use the qubit spectrum.
group: 2-QB pulse #89
section: 2-QB gates
state_quant: Pulse type, 2QB
state_value_1: CZ

[df/dV, 2QB #89]
label: df/dV
datatype: DOUBLE
unit: Hz/V
def_value: 0.5E9
group: 2-QB pulse #89
section: 2-QB gates
state_quant: Pulse type, 2QB
state_value_1: CZ

[f11-f20 initial, 2QB #89]
label: f11-f20 initial
datatype: DOUBLE
unit: Hz
def_value: 0.3E9
group: 2-QB pulse #89
section: 2-QB gates
state_quant: Pulse type, 2QB
state_value_1: CZ

[f11-f20 final, 2QB #89]
label: f11-f20 final
datatype: DOUBLE
unit: Hz
def_value: 0.05E9
group: 2-QB pulse #89
section: 2-QB gates
state_quant: Pulse type, 2QB
state_value_1: CZ

[Coupling, 2QB #89]
label: Coupling
datatype: DOUBLE
unit: Hz
def_value: 0.025E9
group: 2-QB pulse #89
section: 2-QB gates
state_quant: Pulse type, 2QB
state_value_1: CZ

[L1, 2QB #89]
label: L1
datatype: DOUBLE
def_value: 1
group: 2-QB pulse #89
section: 2-QB gates
state_quant: Fourier terms, 2QB
state_value_1: One
state_value_2: Two
state_value_3: Three
state_value_4: Four

[L2, 2QB #89]
label: L2
datatype: DOUBLE
def_value: 0
>>>>>>> 3390348b
group: 2-QB pulse #89
section: 2-QB gates
state_quant: Fourier terms, 2QB
state_value_1: Two
state_value_2: Three
state_value_3: Four

[L3, 2QB #89]
label: L3
<<<<<<< HEAD
datatype: DOUBLE
def_value: 0
group: 2-QB pulse #89
section: 2-QB gates
state_quant: Fourier terms, 2QB
state_value_1: Three
state_value_2: Four

[L4, 2QB #89]
label: L4
=======
datatype: DOUBLE
def_value: 0
group: 2-QB pulse #89
section: 2-QB gates
state_quant: Fourier terms, 2QB
state_value_1: Three
state_value_2: Four

[L4, 2QB #89]
label: L4
datatype: DOUBLE
def_value: 0
group: 2-QB pulse #89
section: 2-QB gates
state_quant: Fourier terms, 2QB
state_value_1: Four


# Tomography setup
#######################
[Generate process tomography prepulse]
datatype: BOOLEAN
def_value: 0
group: Tomography
section: Tomography

[Generate state tomography postpulse]
datatype: BOOLEAN
def_value: 0
group: Tomography
section: Tomography

[Tomography scheme]
label: Tomography scheme
datatype: COMBO
def_value: Single qubit
combo_def_1: Single qubit
combo_def_2: Two qubit (9 pulse set)
combo_def_3: Two qubit (30 pulse set)
combo_def_4: Two qubit (36 pulse set)
group: State tomography setup
section: Tomography

[Process tomography prepulse index 1-QB]
label: Prepulse index 1-QB
datatype: COMBO
def_value: 0: I
combo_def_1: 0: I
combo_def_2: 1: Xp
combo_def_3: X: Y2p
combo_def_4: Y: X2m
group: State tomography setup
section: Tomography
show_in_measurement_dlg: True
state_quant: Tomography scheme
state_value: Single qubit

[Process tomography prepulse index 2-QB]
label: Prepulse index 2-QB
datatype: COMBO
def_value: 00: I-I
combo_def_1: 00: I-I
combo_def_2: 01: I-Xp
combo_def_3: 0X: I-Y2p
combo_def_4: 0Y: I-X2m
combo_def_5: 10: Xp-I
combo_def_6: 11: Xp-Xp
combo_def_7: 1X: Xp-Y2p
combo_def_8: 1Y: Xp-X2m
combo_def_9: X0: Y2p-I
combo_def_10: X1: Y2p-Xp
combo_def_11: XX: Y2p-Y2p
combo_def_12: XY: Y2p-X2m
combo_def_13: Y0: X2m-I
combo_def_14: Y1: X2m-Xp
combo_def_15: YX: X2m-Y2p
combo_def_16: YY: X2m-X2m
group: State tomography setup
section: Tomography
show_in_measurement_dlg: True
state_quant: Tomography scheme
state_value_1: Two qubit (9 pulse set)
state_value_2: Two qubit (30 pulse set)
state_value_3: Two qubit (36 pulse set)

[Tomography pulse index 1-QB]
label: Postpulse index 1-QB
datatype: COMBO
def_value: Z: I
combo_def_1: Z: I
combo_def_2: Y: X2p
combo_def_3: X: Y2m
group: State tomography setup
section: Tomography
show_in_measurement_dlg: True
state_quant: Tomography scheme
state_value_1: Single qubit

[Tomography pulse index 2-QB (9 pulse set)]
label: Postpulse index 2-QB
datatype: COMBO
def_value: XX: Y2m-Y2m
combo_def_1: XX: Y2m-Y2m
combo_def_2: YX: X2p-Y2m
combo_def_3: ZX: I-Y2m
combo_def_4: XY: Y2m-X2p
combo_def_5: YY: X2p-X2p
combo_def_6: ZY: I-X2p
combo_def_7: XZ: Y2m-I
combo_def_8: YZ: X2p-I
combo_def_9: ZZ: I-I
group: State tomography setup
section: Tomography
show_in_measurement_dlg: True
state_quant: Tomography scheme
state_value: Two qubit (9 pulse set)

[Tomography pulse index 2-QB (30 pulse set)]
label: Postpulse index 2-QB
datatype: COMBO
def_value: I-I
combo_def_1: I-I
combo_def_2: Xp-I
combo_def_3: I-Xp
combo_def_4: X2p-I
combo_def_5: X2p-X2p
combo_def_6: X2p-Y2p
combo_def_7: X2p-Xp
combo_def_8: Y2p-I
combo_def_9: Y2p-X2p
combo_def_10: Y2p-Y2p
combo_def_11: Y2p-Xp
combo_def_12: I-X2p
combo_def_13: Xp-X2p
combo_def_14: I-Y2p
combo_def_15: Xp-Y2p
combo_def_16: I-I
combo_def_17: Xm-I
combo_def_18: I-Xm
combo_def_19: X2m-I
combo_def_20: X2m-X2m
combo_def_21: X2m-Y2m
combo_def_22: X2m-Xm
combo_def_23: Y2m-I
combo_def_24: Y2m-X2m
combo_def_25: Y2m-Y2m
combo_def_26: Y2m-Xm
combo_def_27: I-X2m
combo_def_28: Xm-X2m
combo_def_29: I-Y2m
combo_def_30: Xm-Y2m
group: State tomography setup
section: Tomography
show_in_measurement_dlg: True
state_quant: Tomography scheme
state_value: Two qubit (30 pulse set)

[Tomography pulse index 2-QB (36 pulse set)]
label: Postpulse index 2-QB
datatype: COMBO
def_value: I-I
combo_def_1: I-I
combo_def_2: Xp-I
combo_def_3: X2p-I
combo_def_4: X2m-I
combo_def_5: Y2p-I
combo_def_6: Y2m-I
combo_def_7: Id-Xp
combo_def_8: Xp-Xp
combo_def_9: X2p-Xp
combo_def_10: X2m-Xp
combo_def_11: Y2p-Xp
combo_def_12: Y2m-Xp
combo_def_13: I-X2p
combo_def_14: Xp-X2p
combo_def_15: X2p-X2p
combo_def_16: X2m-X2p
combo_def_17: Y2p-Y2p
combo_def_18: Y2m-Y2p
combo_def_19: I-X2m
combo_def_20: Xp-X2m
combo_def_21: X2p-X2m
combo_def_22: X2m-X2m
combo_def_23: Y2p-X2m
combo_def_24: Y2m-X2m
combo_def_25: I-Y2p
combo_def_26: Xp-Y2p
combo_def_27: X2p-Y2p
combo_def_28: X2m-Y2p
combo_def_29: Y2p-Y2p
combo_def_30: Y2m-Y2p
combo_def_31: I-Y2m
combo_def_32: Xp-Y2m
combo_def_33: X2p-Y2m
combo_def_34: X2m-Y2m
combo_def_35: Y2p-Y2m
combo_def_36: Y2m-Y2m
group: State tomography setup
section: Tomography
show_in_measurement_dlg: True
state_quant: Tomography scheme
state_value: Two qubit (36 pulse set)

[Qubit for tomography]
label: Qubit #
datatype: COMBO
def_value: One
combo_def_1: One
combo_def_2: Two
combo_def_3: Three
combo_def_4: Four
combo_def_5: Five
combo_def_6: Six
combo_def_7: Seven
combo_def_8: Eight
combo_def_9: Nine
state_quant: Tomography scheme
state_value: Single qubit
group: Qubits for tomography
section: Tomography

[Qubit 1 # tomography]
label: Qubit 1 waveform #
datatype: COMBO
def_value: One
combo_def_1: One
combo_def_2: Two
combo_def_3: Three
combo_def_4: Four
combo_def_5: Five
combo_def_6: Six
combo_def_7: Seven
combo_def_8: Eight
combo_def_9: Nine
state_quant: Tomography scheme
state_value_1: Two qubit (9 pulse set)
state_value_2: Two qubit (30 pulse set)
state_value_3: Two qubit (36 pulse set)
group: Qubits for tomography
section: Tomography

[Qubit 2 # tomography]
label: Qubit 2 waveform #
datatype: COMBO
def_value: Two
combo_def_1: One
combo_def_2: Two
combo_def_3: Three
combo_def_4: Four
combo_def_5: Five
combo_def_6: Six
combo_def_7: Seven
combo_def_8: Eight
combo_def_9: Nine
state_quant: Tomography scheme
state_value_1: Two qubit (9 pulse set)
state_value_2: Two qubit (30 pulse set)
state_value_3: Two qubit (36 pulse set)
group: Qubits for tomography
section: Tomography


# Predistortion
#######################
[Predistort waveforms]
datatype: BOOLEAN
def_value: 0
group: XY Predistortion
section: Predistortion

[Transfer function #1]
datatype: PATH
group: XY Predistortion
section: Predistortion

[Transfer function #2]
datatype: PATH
group: XY Predistortion
section: Predistortion

[Transfer function #3]
datatype: PATH
group: XY Predistortion
section: Predistortion

[Transfer function #4]
datatype: PATH
group: XY Predistortion
section: Predistortion

[Transfer function #5]
datatype: PATH
group: XY Predistortion
section: Predistortion

[Transfer function #6]
datatype: PATH
group: XY Predistortion
section: Predistortion

[Transfer function #7]
datatype: PATH
group: XY Predistortion
section: Predistortion

[Transfer function #8]
datatype: PATH
group: XY Predistortion
section: Predistortion

[Transfer function #9]
datatype: PATH
group: XY Predistortion
section: Predistortion

[Predistort Z]
datatype: BOOLEAN
def_value: 0
group: Z predistorion
section: Predistortion

[Predistort Z1 - A1]
label: A1
datatype: DOUBLE
group: Z1
section: Predistortion

[Predistort Z1 - tau1]
label: tau1
datatype: DOUBLE
group: Z1
section: Predistortion

[Predistort Z1 - A2]
label: A2
datatype: DOUBLE
group: Z1
section: Predistortion

[Predistort Z1 - tau2]
label: tau2
datatype: DOUBLE
group: Z1
section: Predistortion

[Predistort Z1 - A3]
label: A3
datatype: DOUBLE
group: Z1
section: Predistortion

[Predistort Z1 - tau3]
label: tau3
datatype: DOUBLE
group: Z1
section: Predistortion

[Predistort Z2 - A1]
label: A1
datatype: DOUBLE
group: Z2
section: Predistortion

[Predistort Z2 - tau1]
label: tau1
datatype: DOUBLE
group: Z2
section: Predistortion

[Predistort Z2 - A2]
label: A2
datatype: DOUBLE
group: Z2
section: Predistortion

[Predistort Z2 - tau2]
label: tau2
datatype: DOUBLE
group: Z2
section: Predistortion

[Predistort Z2 - A3]
label: A3
datatype: DOUBLE
group: Z2
section: Predistortion

[Predistort Z2 - tau3]
label: tau3
datatype: DOUBLE
group: Z2
section: Predistortion

[Predistort Z3 - A1]
label: A1
datatype: DOUBLE
group: Z3
section: Predistortion

[Predistort Z3 - tau1]
label: tau1
datatype: DOUBLE
group: Z3
section: Predistortion

[Predistort Z3 - A2]
label: A2
datatype: DOUBLE
group: Z3
section: Predistortion

[Predistort Z3 - tau2]
label: tau2
datatype: DOUBLE
group: Z3
section: Predistortion

[Predistort Z3 - A3]
label: A3
datatype: DOUBLE
group: Z3
section: Predistortion

[Predistort Z3 - tau3]
label: tau3
datatype: DOUBLE
group: Z3
section: Predistortion

[Predistort Z4 - A1]
label: A1
datatype: DOUBLE
group: Z4
section: Predistortion

[Predistort Z4 - tau1]
label: tau1
datatype: DOUBLE
group: Z4
section: Predistortion

[Predistort Z4 - A2]
label: A2
datatype: DOUBLE
group: Z4
section: Predistortion

[Predistort Z4 - tau2]
label: tau2
datatype: DOUBLE
group: Z4
section: Predistortion

[Predistort Z4 - A3]
label: A3
datatype: DOUBLE
group: Z4
section: Predistortion

[Predistort Z4 - tau3]
label: tau3
datatype: DOUBLE
group: Z4
section: Predistortion

[Predistort Z5 - A1]
label: A1
datatype: DOUBLE
group: Z5
section: Predistortion

[Predistort Z5 - tau1]
label: tau1
datatype: DOUBLE
group: Z5
section: Predistortion

[Predistort Z5 - A2]
label: A2
datatype: DOUBLE
group: Z5
section: Predistortion

[Predistort Z5 - tau2]
label: tau2
datatype: DOUBLE
group: Z5
section: Predistortion

[Predistort Z5 - A3]
label: A3
datatype: DOUBLE
group: Z5
section: Predistortion

[Predistort Z5 - tau3]
label: tau3
datatype: DOUBLE
group: Z5
section: Predistortion

[Predistort Z6 - A1]
label: A1
datatype: DOUBLE
group: Z6
section: Predistortion

[Predistort Z6 - tau1]
label: tau1
>>>>>>> 3390348b
datatype: DOUBLE
group: Z6
section: Predistortion

[Predistort Z6 - A2]
label: A2
datatype: DOUBLE
group: Z6
section: Predistortion

<<<<<<< HEAD
# State tomography setup
#######################
[Generate process tomography prepulse]
datatype: BOOLEAN
def_value: 0
group: Tomography
section: Tomography

[Generate tomography postpulse]
datatype: BOOLEAN
def_value: 0
group: Tomography
section: Tomography

[Tomography scheme]
label: Tomography scheme
datatype: COMBO
def_value: Single qubit
combo_def_1: Single qubit
combo_def_2: Two qubit (9 pulse set)
combo_def_3: Two qubit (30 pulse set)
combo_def_4: Two qubit (36 pulse set)
group: State tomography setup
section: Tomography

[Process tomography prepulse index 1-QB]
label: Prepulse index 1-QB
datatype: COMBO
def_value: 0: I
combo_def_1: 0: I
combo_def_2: 1: Xp
combo_def_3: X: Y2p
combo_def_4: Y: X2m
group: State tomography setup
section: Tomography
show_in_measurement_dlg: True
state_quant: Tomography scheme
state_value: Single qubit

[Process tomography prepulse index 2-QB]
label: Prepulse index 2-QB
datatype: COMBO
def_value: 00: I-I
combo_def_1: 00: I-I
combo_def_2: 01: I-Xp
combo_def_3: 0X: I-Y2p
combo_def_4: 0Y: I-X2m
combo_def_5: 10: Xp-I
combo_def_6: 11: Xp-Xp
combo_def_7: 1X: Xp-Y2p
combo_def_8: 1Y: Xp-X2m
combo_def_9: X0: Y2p-I
combo_def_10: X1: Y2p-Xp
combo_def_11: XX: Y2p-Y2p
combo_def_12: XY: Y2p-X2m
combo_def_13: Y0: X2m-I
combo_def_14: Y1: X2m-Xp
combo_def_15: YX: X2m-Y2p
combo_def_16: YY: X2m-X2m
group: State tomography setup
section: Tomography
show_in_measurement_dlg: True
state_quant: Tomography scheme
state_value_1: Two qubit (9 pulse set)
state_value_2: Two qubit (30 pulse set)
state_value_3: Two qubit (36 pulse set)

[Tomography pulse index 1-QB]
label: Pulse index 1-QB
datatype: COMBO
def_value: Z: I
combo_def_1: Z: I
combo_def_2: Y: X2p
combo_def_3: X: Y2m
group: State tomography setup
section: Tomography
show_in_measurement_dlg: True
state_quant: Tomography scheme
state_value_1: Single qubit

[Tomography pulse index 2-QB (9 pulse set)]
label: Pulse index 2-QB
datatype: COMBO
def_value: XX: Y2m-Y2m
combo_def_1: XX: Y2m-Y2m
combo_def_2: YX: X2p-Y2m
combo_def_3: ZX: I-Y2m
combo_def_4: XY: Y2m-X2p
combo_def_5: YY: X2p-X2p
combo_def_6: ZY: I-X2p
combo_def_7: XZ: Y2m-I
combo_def_8: YZ: X2p-I
combo_def_9: ZZ: I-I
group: State tomography setup
section: Tomography
show_in_measurement_dlg: True
state_quant: Tomography scheme
state_value: Two qubit (9 pulse set)

[Tomography pulse index 2-QB (30 pulse set)]
label: Pulse index 2-QB
datatype: COMBO
def_value: I-I
combo_def_1: I-I
combo_def_2: Xp-I
combo_def_3: I-Xp
combo_def_4: X2p-I
combo_def_5: X2p-X2p
combo_def_6: X2p-Y2p
combo_def_7: X2p-Xp
combo_def_8: Y2p-I
combo_def_9: Y2p-X2p
combo_def_10: Y2p-Y2p
combo_def_11: Y2p-Xp
combo_def_12: I-X2p
combo_def_13: Xp-X2p
combo_def_14: I-Y2p
combo_def_15: Xp-Y2p
combo_def_16: I-I
combo_def_17: Xm-I
combo_def_18: I-Xm
combo_def_19: X2m-I
combo_def_20: X2m-X2m
combo_def_21: X2m-Y2m
combo_def_22: X2m-Xm
combo_def_23: Y2m-I
combo_def_24: Y2m-X2m
combo_def_25: Y2m-Y2m
combo_def_26: Y2m-Xm
combo_def_27: I-X2m
combo_def_28: Xm-X2m
combo_def_29: I-Y2m
combo_def_30: Xm-Y2m
group: State tomography setup
section: Tomography
show_in_measurement_dlg: True
state_quant: Tomography scheme
state_value: Two qubit (30 pulse set)

[Tomography pulse index 2-QB (36 pulse set)]
label: Pulse index 2-QB
datatype: COMBO
def_value: I-I
combo_def_1: I-I
combo_def_2: Xp-I
combo_def_3: X2p-I
combo_def_4: X2m-I
combo_def_5: Y2p-I
combo_def_6: Y2m-I
combo_def_7: Id-Xp
combo_def_8: Xp-Xp
combo_def_9: X2p-Xp
combo_def_10: X2m-Xp
combo_def_11: Y2p-Xp
combo_def_12: Y2m-Xp
combo_def_13: I-X2p
combo_def_14: Xp-X2p
combo_def_15: X2p-X2p
combo_def_16: X2m-X2p
combo_def_17: Y2p-Y2p
combo_def_18: Y2m-Y2p
combo_def_19: I-X2m
combo_def_20: Xp-X2m
combo_def_21: X2p-X2m
combo_def_22: X2m-X2m
combo_def_23: Y2p-X2m
combo_def_24: Y2m-X2m
combo_def_25: I-Y2p
combo_def_26: Xp-Y2p
combo_def_27: X2p-Y2p
combo_def_28: X2m-Y2p
combo_def_29: Y2p-Y2p
combo_def_30: Y2m-Y2p
combo_def_31: I-Y2m
combo_def_32: Xp-Y2m
combo_def_33: X2p-Y2m
combo_def_34: X2m-Y2m
combo_def_35: Y2p-Y2m
combo_def_36: Y2m-Y2m
group: State tomography setup
section: Tomography
show_in_measurement_dlg: True
state_quant: Tomography scheme
state_value: Two qubit (36 pulse set)

[Qubit for tomography]
label: Qubit #
datatype: COMBO
def_value: One
combo_def_1: One
combo_def_2: Two
combo_def_3: Three
combo_def_4: Four
combo_def_5: Five
combo_def_6: Six
combo_def_7: Seven
combo_def_8: Eight
combo_def_9: Nine
state_quant: Tomography scheme
state_value: Single qubit
group: Qubits for tomography
section: Tomography

[Qubit 1 # tomography]
label: Qubit 1 waveform #
datatype: COMBO
def_value: One
combo_def_1: One
combo_def_2: Two
combo_def_3: Three
combo_def_4: Four
combo_def_5: Five
combo_def_6: Six
combo_def_7: Seven
combo_def_8: Eight
combo_def_9: Nine
state_quant: Tomography scheme
state_value_1: Two qubit (9 pulse set)
state_value_2: Two qubit (30 pulse set)
state_value_3: Two qubit (36 pulse set)
group: Qubits for tomography
section: Tomography

[Qubit 2 # tomography]
label: Qubit 2 waveform #
datatype: COMBO
def_value: Two
combo_def_1: One
combo_def_2: Two
combo_def_3: Three
combo_def_4: Four
combo_def_5: Five
combo_def_6: Six
combo_def_7: Seven
combo_def_8: Eight
combo_def_9: Nine
state_quant: Tomography scheme
state_value_1: Two qubit (9 pulse set)
state_value_2: Two qubit (30 pulse set)
state_value_3: Two qubit (36 pulse set)
group: Qubits for tomography
section: Tomography
=======
[Predistort Z6 - tau2]
label: tau2
datatype: DOUBLE
group: Z6
section: Predistortion

[Predistort Z6 - A3]
label: A3
datatype: DOUBLE
group: Z6
section: Predistortion

[Predistort Z6 - tau3]
label: tau3
datatype: DOUBLE
group: Z6
section: Predistortion

[Predistort Z7 - A1]
label: A1
datatype: DOUBLE
group: Z7
section: Predistortion

[Predistort Z7 - tau1]
label: tau1
datatype: DOUBLE
group: Z7
section: Predistortion

[Predistort Z7 - A2]
label: A2
datatype: DOUBLE
group: Z7
section: Predistortion

[Predistort Z7 - tau2]
label: tau2
datatype: DOUBLE
group: Z7
section: Predistortion

[Predistort Z7 - A3]
label: A3
datatype: DOUBLE
group: Z7
section: Predistortion

[Predistort Z7 - tau3]
label: tau3
datatype: DOUBLE
group: Z7
section: Predistortion
>>>>>>> 3390348b

[Predistort Z8 - A1]
label: A1
datatype: DOUBLE
group: Z8
section: Predistortion

[Predistort Z8 - tau1]
label: tau1
datatype: DOUBLE
group: Z8
section: Predistortion

[Predistort Z8 - A2]
label: A2
datatype: DOUBLE
group: Z8
section: Predistortion

[Predistort Z8 - tau2]
label: tau2
datatype: DOUBLE
group: Z8
section: Predistortion

[Predistort Z8 - A3]
label: A3
datatype: DOUBLE
group: Z8
section: Predistortion

[Predistort Z8 - tau3]
label: tau3
datatype: DOUBLE
group: Z8
section: Predistortion

[Predistort Z9 - A1]
label: A1
datatype: DOUBLE
group: Z9
section: Predistortion

[Predistort Z9 - tau1]
label: tau1
datatype: DOUBLE
group: Z9
section: Predistortion

[Predistort Z9 - A2]
label: A2
datatype: DOUBLE
group: Z9
section: Predistortion

[Predistort Z9 - tau2]
label: tau2
datatype: DOUBLE
group: Z9
section: Predistortion

[Predistort Z9 - A3]
label: A3
datatype: DOUBLE
group: Z9
section: Predistortion

[Predistort Z9 - tau3]
label: tau3
datatype: DOUBLE
group: Z9
section: Predistortion

[Predistort Z]
datatype: BOOLEAN
def_value: 0
group: Z
section: Predistortion

[Predistort Z1 - A]
label: Z1 - A
datatype: DOUBLE
group: Z
section: Predistortion

[Predistort Z1 - tau]
label: Z1 - tau
datatype: DOUBLE
group: Z
section: Predistortion

[Predistort Z2 - A]
label: Z2 - A
datatype: DOUBLE
group: Z
section: Predistortion

[Predistort Z2 - tau]
label: Z2 - tau
datatype: DOUBLE
group: Z
section: Predistortion

[Predistort Z3 - A]
label: Z3 - A
datatype: DOUBLE
group: Z
section: Predistortion

[Predistort Z3 - tau]
label: Z3 - tau
datatype: DOUBLE
group: Z
section: Predistortion

[Predistort Z4 - A]
label: Z4 - A
datatype: DOUBLE
group: Z
section: Predistortion

[Predistort Z4 - tau]
label: Z4 - tau
datatype: DOUBLE
group: Z
section: Predistortion

[Predistort Z5 - A]
label: Z5 - A
datatype: DOUBLE
group: Z
section: Predistortion

[Predistort Z5 - tau]
label: Z5 - tau
datatype: DOUBLE
group: Z
section: Predistortion

[Predistort Z6 - A]
label: Z6 - A
datatype: DOUBLE
group: Z
section: Predistortion

[Predistort Z6 - tau]
label: Z6 - tau
datatype: DOUBLE
group: Z
section: Predistortion

[Predistort Z7 - A]
label: Z7 - A
datatype: DOUBLE
group: Z
section: Predistortion

[Predistort Z7 - tau]
label: Z7 - tau
datatype: DOUBLE
group: Z
section: Predistortion

[Predistort Z8 - A]
label: Z8 - A
datatype: DOUBLE
group: Z
section: Predistortion

[Predistort Z8 - tau]
label: Z8 - tau
datatype: DOUBLE
group: Z
section: Predistortion

[Predistort Z9 - A]
label: Z9 - A
datatype: DOUBLE
group: Z
section: Predistortion

[Predistort Z9 - tau]
label: Z9 - tau
datatype: DOUBLE
group: Z
section: Predistortion


# Cross-talk
#######################
[Compensate cross-talk]
datatype: BOOLEAN
def_value: 0
group: Cross-talk
section: Cross-talk

[Cross-talk (CT) matrix]
datatype: PATH
group: Cross-talk
section: Cross-talk

[1-1 QB <--> Crosstalk matrix]
tooltip: One-to-one QB to Cross-talk matrix element correspondence
datatype: BOOLEAN
def_value: True
group: Cross-talk
section: Cross-talk

[CT-matrix element #1]
tooltip: Which QB/output corresponds to which element of the cross-talk matrix
datatype: COMBO
def_value: None
combo_def_1: One
combo_def_2: Two
combo_def_3: Three
combo_def_4: Four
combo_def_5: Five
combo_def_6: Six
combo_def_7: Seven
combo_def_8: Eight
combo_def_9: Nine
combo_def_10: None
group: Cross-talk
section: Cross-talk

[CT-matrix element #2]
datatype: COMBO
def_value: None
combo_def_1: One
combo_def_2: Two
combo_def_3: Three
combo_def_4: Four
combo_def_5: Five
combo_def_6: Six
combo_def_7: Seven
combo_def_8: Eight
combo_def_9: Nine
combo_def_10: None
group: Cross-talk
section: Cross-talk
state_quant: Number of qubits
state_value_1: Five
state_value_2: Four
state_value_3: Three
state_value_4: Two

[CT-matrix element #3]
datatype: COMBO
def_value: None
combo_def_1: One
combo_def_2: Two
combo_def_3: Three
combo_def_4: Four
combo_def_5: Five
combo_def_6: Six
combo_def_7: Seven
combo_def_8: Eight
combo_def_9: Nine
combo_def_10: None
group: Cross-talk
section: Cross-talk
state_quant: Number of qubits
state_value_1: Five
state_value_2: Four
state_value_3: Three

[CT-matrix element #4]
datatype: COMBO
def_value: None
combo_def_1: One
combo_def_2: Two
combo_def_3: Three
combo_def_4: Four
combo_def_5: Five
combo_def_6: Six
combo_def_7: Seven
combo_def_8: Eight
combo_def_9: Nine
combo_def_10: None
group: Cross-talk
section: Cross-talk
state_quant: Number of qubits
state_value_1: Five
state_value_2: Four

[CT-matrix element #5]
datatype: COMBO
def_value: None
combo_def_1: One
combo_def_2: Two
combo_def_3: Three
combo_def_4: Four
combo_def_5: Five
combo_def_6: Six
combo_def_7: Seven
combo_def_8: Eight
combo_def_9: Nine
combo_def_10: None
group: Cross-talk
section: Cross-talk
state_quant: Number of qubits
state_value_1: Five

# Readout
#######################

[Readout pulse type]
datatype: COMBO
combo_def_1: Gaussian
combo_def_2: Square
combo_def_3: Ramp
combo_def_4: Cosine
def_value: Square
group: Readout
section: Readout

[Readout truncation range]
datatype: DOUBLE
def_value: 3
state_quant: Readout pulse type
state_value_1: Gaussian
group: Readout
section: Readout

[Readout start at zero]
label: Start at zero
datatype: BOOLEAN
def_value: 0
state_quant: Readout pulse type
state_value_1: Gaussian
group: Readout
section: Readout

[Uniform readout amplitude]
label: Uniform amplitude
datatype: BOOLEAN
def_value: True
group: Readout
section: Readout

[Readout amplitude]
label: Amplitude
datatype: DOUBLE
def_value: 0.1
unit: V
state_quant: Uniform readout amplitude
state_value: True
group: Readout
section: Readout

[Uniform readout pulse shape]
label: Uniform pulse shape
datatype: BOOLEAN
def_value: True
group: Readout
section: Readout

[Readout width]
label: Width
datatype: DOUBLE
unit: s
def_value: 10E-9
state_quant: Uniform readout pulse shape
state_value_1: True
group: Readout
section: Readout
show_in_measurement_dlg: True

[Readout duration]
label: Duration
datatype: DOUBLE
def_value: 2E-6
unit: s
state_quant: Uniform readout pulse shape
state_value_1: True
group: Readout
section: Readout

[Match main sequence waveform size]
datatype: BOOLEAN
tooltip: If checked, the readout waveform will have the same number of point as the main pulse waveforms
def_value: 0
group: Readout
section: Readout

[Distribute readout phases]
datatype: BOOLEAN
tooltip: If checked, the readout tone phases will be distributed to avoid large peak-to-peak voltages
def_value: 0
group: Readout
section: Readout

[Readout delay]
datatype: DOUBLE
unit: s
group: Readout
section: Readout
show_in_measurement_dlg: True

[Readout I/Q ratio]
datatype: DOUBLE
def_value: 1.0
tooltip: Ratio of I/Q voltages to compensate for I/Q mixer arm imbalance.
group: Readout
section: Readout

[Readout offset - I]
label: Offset I
tooltip: Readout mixer I offset
datatype: DOUBLE
def_value: 0
unit: V
group: Readout
section: Readout

[Readout offset - Q]
label: Offset Q
tooltip: Readout mixer Q offset
datatype: DOUBLE
def_value: 0
unit: V
group: Readout
section: Readout

[Readout IQ skew]
label: IQ skew
unit: deg
tooltip: Readout IQ mixer phase skew
datatype: DOUBLE
def_value: 0
group: Readout
section: Readout

<<<<<<< HEAD
[Number of readout tones]
datatype: DOUBLE
def_value: 1
group: Readout
section: Readout

=======
>>>>>>> 3390348b
[Readout amplitude #1]
label: Amplitude
datatype: DOUBLE
def_value: 0.1
unit: V
state_quant: Uniform readout amplitude
state_value_1: False
group: Readout #1
section: Readout

[Readout width #1]
label: Width
datatype: DOUBLE
unit: s
def_value: 10E-9
state_quant: Uniform readout pulse shape
state_value_1: False
group: Readout #1
section: Readout
show_in_measurement_dlg: True

[Readout duration #1]
label: Duration
datatype: DOUBLE
def_value: 2E-6
unit: s
state_quant: Uniform readout pulse shape
state_value_1: False
group: Readout #1
section: Readout

[Readout frequency #1]
label: Frequency
datatype: DOUBLE
def_value: 0.0
unit: Hz
group: Readout #1
section: Readout

[Readout amplitude #2]
label: Amplitude
datatype: DOUBLE
def_value: 0.1
unit: V
state_quant: Uniform readout amplitude
state_value_1: False
group: Readout #2
section: Readout

[Readout width #2]
label: Width
datatype: DOUBLE
unit: s
def_value: 10E-9
state_quant: Uniform readout pulse shape
state_value_1: False
group: Readout #2
section: Readout
show_in_measurement_dlg: True

[Readout duration #2]
label: Duration
datatype: DOUBLE
def_value: 2E-6
unit: s
state_quant: Uniform readout pulse shape
state_value_1: False
group: Readout #2
section: Readout

[Readout frequency #2]
label: Frequency
datatype: DOUBLE
def_value: 0.0
unit: Hz
group: Readout #2
section: Readout

[Readout amplitude #3]
label: Amplitude
datatype: DOUBLE
def_value: 0.1
unit: V
state_quant: Uniform readout amplitude
state_value_1: False
group: Readout #3
section: Readout

[Readout width #3]
label: Width
datatype: DOUBLE
unit: s
def_value: 10E-9
state_quant: Uniform readout pulse shape
state_value_1: False
group: Readout #3
section: Readout
show_in_measurement_dlg: True

[Readout duration #3]
label: Duration
datatype: DOUBLE
def_value: 2E-6
unit: s
state_quant: Uniform readout pulse shape
state_value_1: False
group: Readout #3
section: Readout

[Readout frequency #3]
label: Frequency
datatype: DOUBLE
def_value: 0.0
unit: Hz
group: Readout #3
section: Readout

[Readout amplitude #4]
label: Amplitude
datatype: DOUBLE
def_value: 0.1
unit: V
state_quant: Uniform readout amplitude
state_value_1: False
group: Readout #4
section: Readout

[Readout width #4]
label: Width
datatype: DOUBLE
unit: s
def_value: 10E-9
state_quant: Uniform readout pulse shape
state_value_1: False
group: Readout #4
section: Readout
show_in_measurement_dlg: True

[Readout duration #4]
label: Duration
datatype: DOUBLE
def_value: 2E-6
unit: s
state_quant: Uniform readout pulse shape
state_value_1: False
group: Readout #4
section: Readout

[Readout frequency #4]
label: Frequency
datatype: DOUBLE
def_value: 0.0
unit: Hz
group: Readout #4
section: Readout

[Readout amplitude #5]
label: Amplitude
datatype: DOUBLE
def_value: 0.1
unit: V
state_quant: Uniform readout amplitude
state_value_1: False
group: Readout #5
section: Readout

[Readout width #5]
label: Width
datatype: DOUBLE
unit: s
def_value: 10E-9
state_quant: Uniform readout pulse shape
state_value_1: False
group: Readout #5
section: Readout
show_in_measurement_dlg: True

[Readout duration #5]
label: Duration
datatype: DOUBLE
def_value: 2E-6
unit: s
state_quant: Uniform readout pulse shape
state_value_1: False
group: Readout #5
section: Readout

[Readout frequency #5]
label: Frequency
datatype: DOUBLE
def_value: 0.0
unit: Hz
group: Readout #5
section: Readout

[Readout amplitude #6]
label: Amplitude
datatype: DOUBLE
def_value: 0.1
unit: V
state_quant: Uniform readout amplitude
state_value_1: False
group: Readout #6
section: Readout

[Readout width #6]
label: Width
datatype: DOUBLE
unit: s
def_value: 10E-9
state_quant: Uniform readout pulse shape
state_value_1: False
group: Readout #6
section: Readout
show_in_measurement_dlg: True

[Readout duration #6]
label: Duration
datatype: DOUBLE
def_value: 2E-6
unit: s
state_quant: Uniform readout pulse shape
state_value_1: False
group: Readout #6
section: Readout

[Readout frequency #6]
label: Frequency
datatype: DOUBLE
def_value: 0.0
unit: Hz
group: Readout #6
section: Readout

[Readout amplitude #7]
label: Amplitude
datatype: DOUBLE
def_value: 0.1
unit: V
state_quant: Uniform readout amplitude
state_value_1: False
group: Readout #7
section: Readout

[Readout width #7]
label: Width
datatype: DOUBLE
unit: s
def_value: 10E-9
state_quant: Uniform readout pulse shape
state_value_1: False
group: Readout #7
section: Readout
show_in_measurement_dlg: True

[Readout duration #7]
label: Duration
datatype: DOUBLE
def_value: 2E-6
unit: s
state_quant: Uniform readout pulse shape
state_value_1: False
group: Readout #7
section: Readout

[Readout frequency #7]
label: Frequency
datatype: DOUBLE
def_value: 0.0
unit: Hz
group: Readout #7
section: Readout

[Readout amplitude #8]
label: Amplitude
datatype: DOUBLE
def_value: 0.1
unit: V
state_quant: Uniform readout amplitude
state_value_1: False
group: Readout #8
section: Readout

[Readout width #8]
label: Width
datatype: DOUBLE
unit: s
def_value: 10E-9
state_quant: Uniform readout pulse shape
state_value_1: False
group: Readout #8
section: Readout
show_in_measurement_dlg: True

[Readout duration #8]
label: Duration
datatype: DOUBLE
def_value: 2E-6
unit: s
state_quant: Uniform readout pulse shape
state_value_1: False
group: Readout #8
section: Readout

[Readout frequency #8]
label: Frequency
datatype: DOUBLE
def_value: 0.0
unit: Hz
group: Readout #8
section: Readout

[Readout amplitude #9]
label: Amplitude
datatype: DOUBLE
def_value: 0.1
unit: V
state_quant: Uniform readout amplitude
state_value_1: False
group: Readout #9
section: Readout

[Readout width #9]
label: Width
datatype: DOUBLE
unit: s
def_value: 10E-9
state_quant: Uniform readout pulse shape
state_value_1: False
group: Readout #9
section: Readout
show_in_measurement_dlg: True

[Readout duration #9]
label: Duration
datatype: DOUBLE
def_value: 2E-6
unit: s
state_quant: Uniform readout pulse shape
state_value_1: False
group: Readout #9
section: Readout

[Readout frequency #9]
label: Frequency
datatype: DOUBLE
def_value: 0.0
unit: Hz
group: Readout #9
section: Readout

[Predistort readout waveform]
datatype: BOOLEAN
tooltip: If checked, the readout waveform will be predistorted to increase the rise time
def_value: 0
group: Readout predistortion
section: Readout

[Resonator linewidth]
datatype: DOUBLE
def_value: 1E6
unit: Hz
tooltip: Measured resonator linewidth
state_quant: Predistort readout waveform
state_value: 1
group: Readout predistortion
section: Readout

[Target rise time]
datatype: DOUBLE
def_value: 50E-9
unit: s
tooltip: Intended resonator ring-up time
state_quant: Predistort readout waveform
state_value: 1
group: Readout predistortion
section: Readout

[Generate readout trig]
datatype: BOOLEAN
group: Readout trig
section: Readout
[Readout trig amplitude]
datatype: DOUBLE
def_value: 1.0
unit: V
group: Readout trig
section: Readout
[Readout trig duration]
datatype: DOUBLE
def_value: 20E-9
unit: s
group: Readout trig
section: Readout


[Swap IQ]
datatype: BOOLEAN
group: Output
section: Output


# Gate settings
#######################
[Generate gate]
datatype: BOOLEAN
def_value: 1
group: Microwave gate switch
section: Output

[Uniform gate]
datatype: BOOLEAN
def_value: 0
state_quant: Generate gate
state_value: 1
group: Microwave gate switch
section: Output

[Gate delay]
datatype: DOUBLE
unit: s
def_value: -60E-9
low_lim: -1E-6
high_lim: 1E-6
group: Microwave gate switch
section: Output

[Gate overlap]
datatype: DOUBLE
unit: s
def_value: 20E-9
group: Microwave gate switch
section: Output

[Minimal gate time]
datatype: DOUBLE
unit: s
def_value: 20E-9
group: Microwave gate switch
section: Output

[Trace - I1]
unit: V
x_name: Time
x_unit: s
datatype: VECTOR
permission: READ
group: Traces
section: Output
show_in_measurement_dlg: True
[Trace - Q1]
unit: V
x_name: Time
x_unit: s
datatype: VECTOR
permission: READ
group: Traces
section: Output
show_in_measurement_dlg: True
[Trace - G1]
unit: V
x_name: Time
x_unit: s
datatype: VECTOR
permission: READ
group: Traces
section: Output
show_in_measurement_dlg: True
[Trace - Z1]
unit: V
x_name: Time
x_unit: s
datatype: VECTOR
permission: READ
group: Traces
section: Output
show_in_measurement_dlg: True


[Trace - I2]
unit: V
x_name: Time
x_unit: s
datatype: VECTOR
permission: READ
group: Traces
state_quant: Number of qubits
state_value_1: Nine
state_value_2: Eight
state_value_3: Seven
state_value_4: Six
state_value_5: Five
state_value_6: Four
state_value_7: Three
state_value_8: Two
section: Output
[Trace - Q2]
unit: V
x_name: Time
x_unit: s
datatype: VECTOR
permission: READ
group: Traces
state_quant: Number of qubits
state_value_1: Nine
state_value_2: Eight
state_value_3: Seven
state_value_4: Six
state_value_5: Five
state_value_6: Four
state_value_7: Three
state_value_8: Two
section: Output
[Trace - G2]
unit: V
x_name: Time
x_unit: s
datatype: VECTOR
permission: READ
group: Traces
state_quant: Number of qubits
state_value_1: Nine
state_value_2: Eight
state_value_3: Seven
state_value_4: Six
state_value_5: Five
state_value_6: Four
state_value_7: Three
state_value_8: Two
section: Output
[Trace - Z2]
unit: V
x_name: Time
x_unit: s
datatype: VECTOR
permission: READ
group: Traces
state_quant: Number of qubits
state_value_1: Nine
state_value_2: Eight
state_value_3: Seven
state_value_4: Six
state_value_5: Five
state_value_6: Four
state_value_7: Three
state_value_8: Two
section: Output

[Trace - I3]
unit: V
x_name: Time
x_unit: s
datatype: VECTOR
permission: READ
group: Traces
state_quant: Number of qubits
state_value_1: Nine
state_value_2: Eight
state_value_3: Seven
state_value_4: Six
state_value_5: Five
state_value_6: Four
state_value_7: Three
section: Output
[Trace - Q3]
unit: V
x_name: Time
x_unit: s
datatype: VECTOR
permission: READ
group: Traces
state_quant: Number of qubits
state_value_1: Nine
state_value_2: Eight
state_value_3: Seven
state_value_4: Six
state_value_5: Five
state_value_6: Four
state_value_7: Three
section: Output
[Trace - G3]
unit: V
x_name: Time
x_unit: s
datatype: VECTOR
permission: READ
group: Traces
state_quant: Number of qubits
state_value_1: Nine
state_value_2: Eight
state_value_3: Seven
state_value_4: Six
state_value_5: Five
state_value_6: Four
state_value_7: Three
section: Output
[Trace - Z3]
unit: V
x_name: Time
x_unit: s
datatype: VECTOR
permission: READ
group: Traces
state_quant: Number of qubits
state_value_1: Nine
state_value_2: Eight
state_value_3: Seven
state_value_4: Six
state_value_5: Five
state_value_6: Four
state_value_7: Three
section: Output

[Trace - I4]
unit: V
x_name: Time
x_unit: s
datatype: VECTOR
permission: READ
group: Traces
state_quant: Number of qubits
state_value_1: Nine
state_value_2: Eight
state_value_3: Seven
state_value_4: Six
state_value_5: Five
state_value_6: Four
section: Output
[Trace - Q4]
unit: V
x_name: Time
x_unit: s
datatype: VECTOR
permission: READ
group: Traces
state_quant: Number of qubits
state_value_1: Nine
state_value_2: Eight
state_value_3: Seven
state_value_4: Six
state_value_5: Five
state_value_6: Four
section: Output
[Trace - G4]
unit: V
x_name: Time
x_unit: s
datatype: VECTOR
permission: READ
group: Traces
state_quant: Number of qubits
state_value_1: Nine
state_value_2: Eight
state_value_3: Seven
state_value_4: Six
state_value_5: Five
state_value_6: Four
section: Output
[Trace - Z4]
unit: V
x_name: Time
x_unit: s
datatype: VECTOR
permission: READ
group: Traces
state_quant: Number of qubits
state_value_1: Nine
state_value_2: Eight
state_value_3: Seven
state_value_4: Six
state_value_5: Five
state_value_6: Four
section: Output

[Trace - I5]
unit: V
x_name: Time
x_unit: s
datatype: VECTOR
permission: READ
group: Traces
state_quant: Number of qubits
state_value_1: Nine
state_value_2: Eight
state_value_3: Seven
state_value_4: Six
state_value_5: Five
section: Output
[Trace - Q5]
unit: V
x_name: Time
x_unit: s
datatype: VECTOR
permission: READ
group: Traces
state_quant: Number of qubits
state_value_1: Nine
state_value_2: Eight
state_value_3: Seven
state_value_4: Six
state_value_5: Five
section: Output
[Trace - G5]
unit: V
x_name: Time
x_unit: s
datatype: VECTOR
permission: READ
group: Traces
state_quant: Number of qubits
state_value_1: Nine
state_value_2: Eight
state_value_3: Seven
state_value_4: Six
state_value_5: Five
section: Output
[Trace - Z5]
unit: V
x_name: Time
x_unit: s
datatype: VECTOR
permission: READ
group: Traces
state_quant: Number of qubits
state_value_1: Nine
state_value_2: Eight
state_value_3: Seven
state_value_4: Six
state_value_5: Five
section: Output

[Trace - I6]
unit: V
x_name: Time
x_unit: s
datatype: VECTOR
permission: READ
group: Traces
state_quant: Number of qubits
state_value_1: Nine
state_value_2: Eight
state_value_3: Seven
state_value_4: Six
section: Output
[Trace - Q6]
unit: V
x_name: Time
x_unit: s
datatype: VECTOR
permission: READ
group: Traces
state_quant: Number of qubits
state_value_1: Nine
state_value_2: Eight
state_value_3: Seven
state_value_4: Six
section: Output
[Trace - G6]
unit: V
x_name: Time
x_unit: s
datatype: VECTOR
permission: READ
group: Traces
state_quant: Number of qubits
state_value_1: Nine
state_value_2: Eight
state_value_3: Seven
state_value_4: Six
section: Output
[Trace - Z6]
unit: V
x_name: Time
x_unit: s
datatype: VECTOR
permission: READ
group: Traces
state_quant: Number of qubits
state_value_1: Nine
state_value_2: Eight
state_value_3: Seven
state_value_4: Six
section: Output

[Trace - I7]
unit: V
x_name: Time
x_unit: s
datatype: VECTOR
permission: READ
group: Traces
state_quant: Number of qubits
state_value_1: Nine
state_value_2: Eight
state_value_3: Seven
section: Output
[Trace - Q7]
unit: V
x_name: Time
x_unit: s
datatype: VECTOR
permission: READ
group: Traces
state_quant: Number of qubits
state_value_1: Nine
state_value_2: Eight
state_value_3: Seven
section: Output
[Trace - G7]
unit: V
x_name: Time
x_unit: s
datatype: VECTOR
permission: READ
group: Traces
state_quant: Number of qubits
state_value_1: Nine
state_value_2: Eight
state_value_3: Seven
section: Output
[Trace - Z7]
unit: V
x_name: Time
x_unit: s
datatype: VECTOR
permission: READ
group: Traces
state_quant: Number of qubits
state_value_1: Nine
state_value_2: Eight
state_value_3: Seven
section: Output

[Trace - I8]
unit: V
x_name: Time
x_unit: s
datatype: VECTOR
permission: READ
group: Traces
state_quant: Number of qubits
state_value_1: Nine
state_value_2: Eight
section: Output
[Trace - Q8]
unit: V
x_name: Time
x_unit: s
datatype: VECTOR
permission: READ
group: Traces
state_quant: Number of qubits
state_value_1: Nine
state_value_2: Eight
section: Output
[Trace - G8]
unit: V
x_name: Time
x_unit: s
datatype: VECTOR
permission: READ
group: Traces
state_quant: Number of qubits
state_value_1: Nine
state_value_2: Eight
section: Output
[Trace - Z8]
unit: V
x_name: Time
x_unit: s
datatype: VECTOR
permission: READ
group: Traces
state_quant: Number of qubits
state_value_1: Nine
state_value_2: Eight
section: Output

[Trace - I9]
unit: V
x_name: Time
x_unit: s
datatype: VECTOR
permission: READ
group: Traces
state_quant: Number of qubits
state_value_1: Nine
section: Output
[Trace - Q9]
unit: V
x_name: Time
x_unit: s
datatype: VECTOR
permission: READ
group: Traces
state_quant: Number of qubits
state_value_1: Nine
section: Output
[Trace - G9]
unit: V
x_name: Time
x_unit: s
datatype: VECTOR
permission: READ
group: Traces
state_quant: Number of qubits
state_value_1: Nine
section: Output
[Trace - Z9]
unit: V
x_name: Time
x_unit: s
datatype: VECTOR
permission: READ
group: Traces
state_quant: Number of qubits
state_value_1: Nine
section: Output

[Trace - Readout trig]
unit: V
x_name: Time
x_unit: s
datatype: VECTOR
permission: READ
group: Traces
section: Output
show_in_measurement_dlg: True

[Trace - Readout I]
unit: V
x_name: Time
x_unit: s
datatype: VECTOR
permission: READ
group: Traces
section: Output
show_in_measurement_dlg: True

[Trace - Readout Q]
unit: V
x_name: Time
x_unit: s
datatype: VECTOR
permission: READ
group: Traces
section: Output
show_in_measurement_dlg: True


# Demodulation
#######################

[Demodulation - Skip]
label: Skip start
datatype: DOUBLE
def_value: 0.0
unit: s
section: Demodulation
group: Demodulation
[Demodulation - Length]
label: Length
datatype: DOUBLE
def_value: 1E-6
unit: s
section: Demodulation
group: Demodulation
[Demodulation - Frequency offset]
label: Frequency offset
datatype: DOUBLE
def_value: 0
unit: Hz
tooltip: Frequency difference between LO used for up- and downconversion, f_down - f_up
section: Demodulation
group: Demodulation
[Demodulation - Number of records]
label: Number of records
datatype: DOUBLE
def_value: 1
low_lim: 1
tooltip: NB!  This will be removed in future versions, records should be set by input waveform
section: Demodulation
group: Demodulation
[Use phase reference signal]
datatype: BOOLEAN
def_value: True
section: Demodulation
group: Demodulation
[Demodulation - IQ]
datatype: BOOLEAN
def_value: False
section: Demodulation
group: Demodulation
[Demodulation - Input]
unit: V
x_name: Time
x_unit: s
datatype: VECTOR
permission: WRITE
state_quant: Demodulation - IQ
state_value: False
section: Demodulation
group: Demodulation
show_in_measurement_dlg: True
[Demodulation - Input I]
unit: V
x_name: Time
x_unit: s
datatype: VECTOR
permission: WRITE
state_quant: Demodulation - IQ
state_value: True
section: Demodulation
group: Demodulation
show_in_measurement_dlg: True
[Demodulation - Input Q]
unit: V
x_name: Time
x_unit: s
datatype: VECTOR
permission: WRITE
state_quant: Demodulation - IQ
state_value: True
section: Demodulation
group: Demodulation
show_in_measurement_dlg: True
[Demodulation - Reference]
unit: V
x_name: Time
x_unit: s
datatype: VECTOR
permission: WRITE
section: Demodulation
group: Demodulation
show_in_measurement_dlg: True

[Voltage, QB1]
unit: V
datatype: COMPLEX
permission: READ
group: Demodulation
section: Demodulation
show_in_measurement_dlg: True
[Voltage, QB2]
unit: V
datatype: COMPLEX
permission: READ
group: Demodulation
state_quant: Number of qubits
state_value_1: Nine
state_value_2: Eight
state_value_3: Seven
state_value_4: Six
state_value_5: Five
state_value_6: Four
state_value_7: Three
state_value_8: Two
section: Demodulation
[Voltage, QB3]
unit: V
datatype: COMPLEX
permission: READ
group: Demodulation
state_quant: Number of qubits
state_value_1: Nine
state_value_2: Eight
state_value_3: Seven
state_value_4: Six
state_value_5: Five
state_value_6: Four
state_value_7: Three
section: Demodulation
[Voltage, QB4]
unit: V
datatype: COMPLEX
permission: READ
group: Demodulation
state_quant: Number of qubits
state_value_1: Nine
state_value_2: Eight
state_value_3: Seven
state_value_4: Six
state_value_5: Five
state_value_6: Four
section: Demodulation
[Voltage, QB5]
unit: V
datatype: COMPLEX
permission: READ
group: Demodulation
state_quant: Number of qubits
state_value_1: Nine
state_value_2: Eight
state_value_3: Seven
state_value_4: Six
state_value_5: Five
section: Demodulation
[Voltage, QB6]
unit: V
datatype: COMPLEX
permission: READ
group: Demodulation
state_quant: Number of qubits
state_value_1: Nine
state_value_2: Eight
state_value_3: Seven
state_value_4: Six
section: Demodulation
[Voltage, QB7]
unit: V
datatype: COMPLEX
permission: READ
group: Demodulation
state_quant: Number of qubits
state_value_1: Nine
state_value_2: Eight
state_value_3: Seven
section: Demodulation
[Voltage, QB8]
unit: V
datatype: COMPLEX
permission: READ
group: Demodulation
state_quant: Number of qubits
state_value_1: Nine
state_value_2: Eight
section: Demodulation
[Voltage, QB9]
unit: V
datatype: COMPLEX
permission: READ
group: Demodulation
state_quant: Number of qubits
state_value_1: Nine
section: Demodulation


[Single-shot, QB1]
unit: V
datatype: VECTOR_COMPLEX
permission: READ
group: Demodulation
section: Demodulation
show_in_measurement_dlg: True
[Single-shot, QB2]
unit: V
datatype: VECTOR_COMPLEX
permission: READ
group: Demodulation
state_quant: Number of qubits
state_value_1: Nine
state_value_2: Eight
state_value_3: Seven
state_value_4: Six
state_value_5: Five
state_value_6: Four
state_value_7: Three
state_value_8: Two
section: Demodulation
[Single-shot, QB3]
unit: V
datatype: VECTOR_COMPLEX
permission: READ
group: Demodulation
state_quant: Number of qubits
state_value_1: Nine
state_value_2: Eight
state_value_3: Seven
state_value_4: Six
state_value_5: Five
state_value_6: Four
state_value_7: Three
section: Demodulation
[Single-shot, QB4]
unit: V
datatype: VECTOR_COMPLEX
permission: READ
group: Demodulation
state_quant: Number of qubits
state_value_1: Nine
state_value_2: Eight
state_value_3: Seven
state_value_4: Six
state_value_5: Five
state_value_6: Four
section: Demodulation
[Single-shot, QB5]
unit: V
datatype: VECTOR_COMPLEX
permission: READ
group: Demodulation
state_quant: Number of qubits
state_value_1: Nine
state_value_2: Eight
state_value_3: Seven
state_value_4: Six
state_value_5: Five
section: Demodulation
[Single-shot, QB6]
unit: V
datatype: VECTOR_COMPLEX
permission: READ
group: Demodulation
state_quant: Number of qubits
state_value_1: Nine
state_value_2: Eight
state_value_3: Seven
state_value_4: Six
section: Demodulation
[Single-shot, QB7]
unit: V
datatype: VECTOR_COMPLEX
permission: READ
group: Demodulation
state_quant: Number of qubits
state_value_1: Nine
state_value_2: Eight
state_value_3: Seven
section: Demodulation
[Single-shot, QB8]
unit: V
datatype: VECTOR_COMPLEX
permission: READ
group: Demodulation
state_quant: Number of qubits
state_value_1: Nine
state_value_2: Eight
section: Demodulation
[Single-shot, QB9]
unit: V
datatype: VECTOR_COMPLEX
permission: READ
group: Demodulation
state_quant: Number of qubits
state_value_1: Nine
section: Demodulation<|MERGE_RESOLUTION|>--- conflicted
+++ resolved
@@ -46,19 +46,9 @@
 combo_def_1: Rabi
 combo_def_2: CP/CPMG
 combo_def_3: Pulse train
-<<<<<<< HEAD
-combo_def_4: C-phase Pulses
-combo_def_5: 1-QB Randomized Benchmarking
-combo_def_6: 2-QB Randomized Benchmarking
-combo_def_7: Virtual Z
-combo_def_8: Anharmonicity
-combo_def_9: Timing
-combo_def_10: Custom
-=======
 combo_def_4: 1-QB Randomized Benchmarking
 combo_def_5: 2-QB Randomized Benchmarking
 combo_def_6: Custom
->>>>>>> 3390348b
 group: Sequence
 section: Sequence
 show_in_measurement_dlg: True
@@ -91,8 +81,6 @@
 unit: s
 def_value: 20E-9
 low_lim: 0
-<<<<<<< HEAD
-=======
 group: Sequence
 section: Sequence
 show_in_measurement_dlg: True
@@ -100,7 +88,6 @@
 [Local XY control]
 datatype: BOOLEAN
 def_value: 1
->>>>>>> 3390348b
 group: Sequence
 section: Sequence
 
@@ -144,15 +131,6 @@
 group: Waveform
 section: Waveform
 
-<<<<<<< HEAD
-[Round to nearest sample]
-datatype: BOOLEAN
-def_value: 0
-group: Waveform
-section: Waveform
-
-=======
->>>>>>> 3390348b
 [First pulse delay]
 datatype: DOUBLE
 unit: s
@@ -187,107 +165,6 @@
 unit: s
 group: Delays
 section: Waveform
-<<<<<<< HEAD
-
-[Qubit 3 XY Delay]
-datatype: DOUBLE
-def_value: 0
-unit: s
-group: Delays
-section: Waveform
-
-[Qubit 3 Z Delay]
-datatype: DOUBLE
-def_value: 0
-unit: s
-group: Delays
-section: Waveform
-
-[Qubit 4 XY Delay]
-datatype: DOUBLE
-def_value: 0
-unit: s
-group: Delays
-section: Waveform
-
-[Qubit 4 Z Delay]
-datatype: DOUBLE
-def_value: 0
-unit: s
-group: Delays
-section: Waveform
-
-[Qubit 5 XY Delay]
-datatype: DOUBLE
-def_value: 0
-unit: s
-group: Delays
-section: Waveform
-
-[Qubit 5 Z Delay]
-datatype: DOUBLE
-def_value: 0
-unit: s
-group: Delays
-section: Waveform
-
-[Qubit 6 XY Delay]
-datatype: DOUBLE
-def_value: 0
-unit: s
-group: Delays
-section: Waveform
-
-[Qubit 6 Z Delay]
-datatype: DOUBLE
-def_value: 0
-unit: s
-group: Delays
-section: Waveform
-
-[Qubit 7 XY Delay]
-datatype: DOUBLE
-def_value: 0
-unit: s
-group: Delays
-section: Waveform
-
-[Qubit 7 Z Delay]
-datatype: DOUBLE
-def_value: 0
-unit: s
-group: Delays
-section: Waveform
-
-[Qubit 8 XY Delay]
-datatype: DOUBLE
-def_value: 0
-unit: s
-group: Delays
-section: Waveform
-
-[Qubit 8 Z Delay]
-datatype: DOUBLE
-def_value: 0
-unit: s
-group: Delays
-section: Waveform
-
-[Qubit 9 XY Delay]
-datatype: DOUBLE
-def_value: 0
-unit: s
-group: Delays
-section: Waveform
-
-[Qubit 9 Z Delay]
-datatype: DOUBLE
-def_value: 0
-unit: s
-group: Delays
-section: Waveform
-=======
->>>>>>> 3390348b
 
 [Qubit 3 XY Delay]
 datatype: DOUBLE
@@ -435,7 +312,6 @@
 low_lim: 0
 state_quant: Sequence
 state_value_1: CP/CPMG
-state_value_2: Virtual Z
 group: CPMG
 section: Sequence
 
@@ -452,90 +328,32 @@
 def_value: True
 state_quant: Sequence
 state_value_1: CP/CPMG
-state_value_2: Virtual Z
 group: CPMG
 section: Sequence
 
-<<<<<<< HEAD
-[Z Phase]
-datatype: DOUBLE
-def_value: 90
-unit: Deg
+# Randomized benchmarking
+
+[Number of Cliffords]
+datatype: DOUBLE
+def_value: 17
+low_lim: 1
+group: Randomized Benchmarking
+section: Sequence
 state_quant: Sequence
-state_value_1: Virtual Z
-group: CPMG
+state_value_1: 1-QB Randomized Benchmarking
+state_value_2: 2-QB Randomized Benchmarking
+show_in_measurement_dlg: True
+
+[Randomize]
+datatype: DOUBLE
+def_value: 0
+group: Randomized Benchmarking
+tooltip: Randomize gate sequence only if "Randomize" value changes or "Number of Cliffords" changes
 section: Sequence
-
-[Anharmonicity - Pulse type]
-label: Pulse type
-datatype: COMBO
-combo_def_1: Gaussian
-combo_def_2: Square
-combo_def_3: Ramp
-combo_def_4: Cosine
 state_quant: Sequence
-state_value: Anharmonicity
-group: Parameters
-section: Sequence
-
-[Anharmonicity - Truncation range]
-label: Truncation range
-datatype: DOUBLE
-def_value: 3
-state_quant: Anharmonicity - Pulse type
-state_value: Gaussian
-group: Parameters
-section: Sequence
-
-[Anharmonicity - Amplitude]
-label: Amplitude
-datatype: DOUBLE
-def_value: 1
-unit: V
-state_quant: Sequence
-state_value: Anharmonicity
-group: Parameters
-section: Sequence
-
-[Anharmonicity - Width]
-label: Width
-datatype: DOUBLE
-def_value: 20e-9
-unit: s
-state_quant: Sequence
-state_value: Anharmonicity
-group: Parameters
-section: Sequence
-
-[Anharmonicity - Plateau]
-label: Plateau
-datatype: DOUBLE
-def_value: 20e-9
-unit: s
-state_quant: Sequence
-state_value: Anharmonicity
-group: Parameters
-section: Sequence
-
-[Anharmonicity - Frequency]
-label: Frequency
-datatype: DOUBLE
-def_value: 0
-unit: Hz
-state_quant: Sequence
-state_value: Anharmonicity
-group: Parameters
-section: Sequence
-
-[Timing - Delay]
-label: Delay
-datatype: DOUBLE
-def_value: 0
-unit: s
-state_quant: Sequence
-state_value: Timing
-group: Parameters
-section: Sequence
+state_value_1: 1-QB Randomized Benchmarking
+state_value_2: 2-QB Randomized Benchmarking
+show_in_measurement_dlg: True
 
 [Qubits to Benchmark]
 datatype: COMBO
@@ -552,47 +370,6 @@
 group: Randomized Benchmarking
 section: Sequence
 show_in_measurement_dlg: True
-=======
-# Randomized benchmarking
->>>>>>> 3390348b
-
-[Number of Cliffords]
-datatype: DOUBLE
-def_value: 17
-low_lim: 1
-group: Randomized Benchmarking
-section: Sequence
-state_quant: Sequence
-state_value_1: 1-QB Randomized Benchmarking
-state_value_2: 2-QB Randomized Benchmarking
-show_in_measurement_dlg: True
-
-[Randomize]
-datatype: DOUBLE
-def_value: 0
-group: Randomized Benchmarking
-tooltip: Randomize gate sequence only if "Randomize" value changes or "Number of Cliffords" changes
-section: Sequence
-state_quant: Sequence
-state_value_1: 1-QB Randomized Benchmarking
-state_value_2: 2-QB Randomized Benchmarking
-show_in_measurement_dlg: True
-
-[Qubits to Benchmark]
-datatype: COMBO
-combo_def_1: 1-2
-combo_def_2: 2-3
-combo_def_3: 3-4
-combo_def_4: 4-5
-combo_def_5: 5-6
-combo_def_6: 6-7
-combo_def_7: 7-8
-combo_def_8: 8-9
-state_quant: Sequence
-state_value_1: 2-QB Randomized Benchmarking
-group: Randomized Benchmarking
-section: Sequence
-show_in_measurement_dlg: True
 
 [Interleave 1-QB Gate]
 datatype: BOOLEAN
@@ -605,17 +382,6 @@
 
 [Interleaved 1-QB Gate]
 datatype: COMBO
-<<<<<<< HEAD
-combo_def_1: 1-QB Gate,X,+Pi
-combo_def_2: 1-QB Gate,X,-Pi
-combo_def_3: 1-QB Gate,X,+Pi_over2
-combo_def_4: 1-QB Gate,X,-Pi_over2
-combo_def_5: 1-QB Gate,Y,+Pi
-combo_def_6: 1-QB Gate,Y,-Pi
-combo_def_7: 1-QB Gate,Y,+Pi_over2
-combo_def_8: 1-QB Gate,Y,-Pi_over2
-combo_def_9: 1-QB Gate,I
-=======
 combo_def_1: Xp
 combo_def_2: Xm
 combo_def_3: X2p
@@ -627,7 +393,6 @@
 combo_def_9: I
 combo_def_10: Zp
 combo_def_11: VZp
->>>>>>> 3390348b
 state_quant: Interleave 1-QB Gate
 state_value_1: 1
 group: Randomized Benchmarking
@@ -645,13 +410,8 @@
 
 [Interleaved 2-QB Gate]
 datatype: COMBO
-<<<<<<< HEAD
-combo_def_1: 2-QB Gate,CZ
-combo_def_2: 2-QB Gate,ZZEcho
-=======
 combo_def_1: CZ
 combo_def_2: CZEcho
->>>>>>> 3390348b
 state_quant: Interleave 2-QB Gate
 state_value_1: 1
 group: Randomized Benchmarking
@@ -1164,21 +924,6 @@
 
 [DRAG frequency detuning #6]
 label: DRAG frequency detuning
-<<<<<<< HEAD
-datatype: DOUBLE
-unit: Hz
-def_value: 0
-state_quant: Use DRAG
-state_value: 1
-group: Pulse #6
-section: 1-QB gates XY
-
-# Actual pulses
-####################
-[Amplitude #7]
-label: Amplitude
-=======
->>>>>>> 3390348b
 datatype: DOUBLE
 unit: Hz
 def_value: 0
@@ -1541,7 +1286,6 @@
 ####################
 [Amplitude #4, Z]
 label: Amplitude
-<<<<<<< HEAD
 datatype: DOUBLE
 unit: V
 def_value: 1.0
@@ -1736,6 +1480,7 @@
 # Qubit spectra
 [Ec #1]
 datatype: DOUBLE
+label: Ec
 unit: Hz
 def_value: 200E6
 group: Qubit #1
@@ -1743,6 +1488,7 @@
 
 [f01 max #1]
 datatype: DOUBLE
+label: f01 max
 unit: Hz
 def_value: 5E9
 group: Qubit #1
@@ -1750,6 +1496,7 @@
 
 [f01 min #1]
 datatype: DOUBLE
+label: f01 min
 unit: Hz
 def_value: 4E9
 group: Qubit #1
@@ -1757,6 +1504,7 @@
 
 [Vperiod #1]
 datatype: DOUBLE
+label: Voltage period
 unit: V
 def_value: 1
 group: Qubit #1
@@ -1764,6 +1512,7 @@
 
 [Voffset #1]
 datatype: DOUBLE
+label: Voltage offset
 unit: V
 def_value: 0
 group: Qubit #1
@@ -1771,9 +1520,394 @@
 
 [V0 #1]
 datatype: DOUBLE
+label: Voltage operating point
 unit: V
 def_value: 0
 group: Qubit #1
+section: QB spectra
+
+[Ec #2]
+datatype: DOUBLE
+label: Ec
+unit: Hz
+def_value: 200E6
+group: Qubit #2
+section: QB spectra
+
+[f01 max #2]
+datatype: DOUBLE
+label: f01 max
+unit: Hz
+def_value: 5E9
+group: Qubit #2
+section: QB spectra
+
+[f01 min #2]
+datatype: DOUBLE
+label: f01 min
+unit: Hz
+def_value: 4E9
+group: Qubit #2
+section: QB spectra
+
+[Vperiod #2]
+datatype: DOUBLE
+label: Voltage period
+unit: V
+def_value: 1
+group: Qubit #2
+section: QB spectra
+
+[Voffset #2]
+datatype: DOUBLE
+label: Voltage offset
+unit: V
+def_value: 0
+group: Qubit #2
+section: QB spectra
+
+[V0 #2]
+datatype: DOUBLE
+label: Voltage operating point
+unit: V
+def_value: 0
+group: Qubit #2
+section: QB spectra
+
+[Ec #3]
+datatype: DOUBLE
+label: Ec
+unit: Hz
+def_value: 200E6
+group: Qubit #3
+section: QB spectra
+
+[f01 max #3]
+datatype: DOUBLE
+label: f01 max
+unit: Hz
+def_value: 5E9
+group: Qubit #3
+section: QB spectra
+
+[f01 min #3]
+datatype: DOUBLE
+label: f01 min
+unit: Hz
+def_value: 4E9
+group: Qubit #3
+section: QB spectra
+
+[Vperiod #3]
+datatype: DOUBLE
+label: Voltage period
+unit: V
+def_value: 1
+group: Qubit #3
+section: QB spectra
+
+[Voffset #3]
+datatype: DOUBLE
+label: Voltage offset
+unit: V
+def_value: 0
+group: Qubit #3
+section: QB spectra
+
+[V0 #3]
+datatype: DOUBLE
+label: Voltage operating point
+unit: V
+def_value: 0
+group: Qubit #3
+section: QB spectra
+
+[Ec #4]
+datatype: DOUBLE
+label: Ec
+unit: Hz
+def_value: 200E6
+group: Qubit #4
+section: QB spectra
+
+[f01 max #4]
+datatype: DOUBLE
+label: f01 max
+unit: Hz
+def_value: 5E9
+group: Qubit #4
+section: QB spectra
+
+[f01 min #4]
+datatype: DOUBLE
+label: f01 min
+unit: Hz
+def_value: 4E9
+group: Qubit #4
+section: QB spectra
+
+[Vperiod #4]
+datatype: DOUBLE
+label: Voltage period
+unit: V
+def_value: 1
+group: Qubit #4
+section: QB spectra
+
+[Voffset #4]
+datatype: DOUBLE
+label: Voltage offset
+unit: V
+def_value: 0
+group: Qubit #4
+section: QB spectra
+
+[V0 #4]
+datatype: DOUBLE
+label: Voltage operating point
+unit: V
+def_value: 0
+group: Qubit #4
+section: QB spectra
+
+[Ec #5]
+datatype: DOUBLE
+label: Ec
+unit: Hz
+def_value: 200E6
+group: Qubit #5
+section: QB spectra
+
+[f01 max #5]
+datatype: DOUBLE
+label: f01 max
+unit: Hz
+def_value: 5E9
+group: Qubit #5
+section: QB spectra
+
+[f01 min #5]
+datatype: DOUBLE
+label: f01 min
+unit: Hz
+def_value: 4E9
+group: Qubit #5
+section: QB spectra
+
+[Vperiod #5]
+datatype: DOUBLE
+label: Voltage period
+unit: V
+def_value: 1
+group: Qubit #5
+section: QB spectra
+
+[Voffset #5]
+datatype: DOUBLE
+label: Voltage offset
+unit: V
+def_value: 0
+group: Qubit #5
+section: QB spectra
+
+[V0 #5]
+datatype: DOUBLE
+label: Voltage operating point
+unit: V
+def_value: 0
+group: Qubit #5
+section: QB spectra
+
+[Ec #6]
+datatype: DOUBLE
+label: Ec
+unit: Hz
+def_value: 200E6
+group: Qubit #6
+section: QB spectra
+
+[f01 max #6]
+datatype: DOUBLE
+label: f01 max
+unit: Hz
+def_value: 5E9
+group: Qubit #6
+section: QB spectra
+
+[f01 min #6]
+datatype: DOUBLE
+label: f01 min
+unit: Hz
+def_value: 4E9
+group: Qubit #6
+section: QB spectra
+
+[Vperiod #6]
+datatype: DOUBLE
+label: Voltage period
+unit: V
+def_value: 1
+group: Qubit #6
+section: QB spectra
+
+[Voffset #6]
+datatype: DOUBLE
+label: Voltage offset
+unit: V
+def_value: 0
+group: Qubit #6
+section: QB spectra
+
+[V0 #6]
+datatype: DOUBLE
+label: Voltage operating point
+unit: V
+def_value: 0
+group: Qubit #6
+section: QB spectra
+
+[Ec #7]
+datatype: DOUBLE
+label: Ec
+unit: Hz
+def_value: 200E6
+group: Qubit #7
+section: QB spectra
+
+[f01 max #7]
+datatype: DOUBLE
+label: f01 max
+unit: Hz
+def_value: 5E9
+group: Qubit #7
+section: QB spectra
+
+[f01 min #7]
+datatype: DOUBLE
+label: f01 min
+unit: Hz
+def_value: 4E9
+group: Qubit #7
+section: QB spectra
+
+[Vperiod #7]
+datatype: DOUBLE
+label: Voltage period
+unit: V
+def_value: 1
+group: Qubit #7
+section: QB spectra
+
+[Voffset #7]
+datatype: DOUBLE
+label: Voltage offset
+unit: V
+def_value: 0
+group: Qubit #7
+section: QB spectra
+
+[V0 #7]
+datatype: DOUBLE
+label: Voltage operating point
+unit: V
+def_value: 0
+group: Qubit #7
+section: QB spectra
+
+[Ec #8]
+datatype: DOUBLE
+label: Ec
+unit: Hz
+def_value: 200E6
+group: Qubit #8
+section: QB spectra
+
+[f01 max #8]
+datatype: DOUBLE
+label: f01 max
+unit: Hz
+def_value: 5E9
+group: Qubit #8
+section: QB spectra
+
+[f01 min #8]
+datatype: DOUBLE
+label: f01 min
+unit: Hz
+def_value: 4E9
+group: Qubit #8
+section: QB spectra
+
+[Vperiod #8]
+datatype: DOUBLE
+label: Voltage period
+unit: V
+def_value: 1
+group: Qubit #8
+section: QB spectra
+
+[Voffset #8]
+datatype: DOUBLE
+label: Voltage offset
+unit: V
+def_value: 0
+group: Qubit #8
+section: QB spectra
+
+[V0 #8]
+datatype: DOUBLE
+label: Voltage operating point
+unit: V
+def_value: 0
+group: Qubit #8
+section: QB spectra
+
+[Ec #9]
+datatype: DOUBLE
+label: Ec
+unit: Hz
+def_value: 200E6
+group: Qubit #9
+section: QB spectra
+
+[f01 max #9]
+datatype: DOUBLE
+label: f01 max
+unit: Hz
+def_value: 5E9
+group: Qubit #9
+section: QB spectra
+
+[f01 min #9]
+datatype: DOUBLE
+label: f01 min
+unit: Hz
+def_value: 4E9
+group: Qubit #9
+section: QB spectra
+
+[Vperiod #9]
+datatype: DOUBLE
+label: Voltage period
+unit: V
+def_value: 1
+group: Qubit #9
+section: QB spectra
+
+[Voffset #9]
+datatype: DOUBLE
+label: Voltage offset
+unit: V
+def_value: 0
+group: Qubit #9
+section: QB spectra
+
+[V0 #9]
+datatype: DOUBLE
+label: Voltage operating point
+unit: V
+def_value: 0
+group: Qubit #9
 section: QB spectra
 
 
@@ -1983,6 +2117,21 @@
 state_quant: Fourier terms, 2QB
 state_value_1: Four
 
+[QB1 Phi 2QB #12]
+label: QB1 Phase shift
+datatype: DOUBLE
+def_value: 0
+group: 2-QB pulse #12
+section: 2-QB gates
+
+[QB2 Phi 2QB #12]
+label: QB2 Phase shift
+datatype: DOUBLE
+def_value: 0
+group: 2-QB pulse #12
+section: 2-QB gates
+
+
 # Parameters #23
 ####################
 [Amplitude, 2QB #23]
@@ -2103,78 +2252,48 @@
 
 [L4, 2QB #23]
 label: L4
-=======
+datatype: DOUBLE
+def_value: 0
+group: 2-QB pulse #23
+section: 2-QB gates
+state_quant: Fourier terms, 2QB
+state_value_1: Four
+
+# Parameters #34
+####################
+[Amplitude, 2QB #34]
+label: Amplitude
 datatype: DOUBLE
 unit: V
 def_value: 1.0
-state_quant: Uniform amplitude, Z
-state_value: False
-group: Pulse #4
-section: 1-QB gates Z
-show_in_measurement_dlg: True
-
-[Width #4, Z]
+group: 2-QB pulse #34
+section: 2-QB gates
+state_quant: Pulse type, 2QB
+state_value_1: Gaussian
+state_value_2: Square
+state_value_3: Ramp
+state_value_4: Cosine
+show_in_measurement_dlg: True
+
+[Width, 2QB #34]
 label: Width
 datatype: DOUBLE
 unit: s
 def_value: 10E-9
-group: Pulse #4
-section: 1-QB gates Z
-state_quant: Uniform pulse shape, Z
+group: 2-QB pulse #34
+section: 2-QB gates
+state_quant: Uniform 2QB pulses
 state_value: 0
 
-[Plateau #4, Z]
+[Plateau, 2QB #34]
 label: Plateau
->>>>>>> 3390348b
-datatype: DOUBLE
-unit: s
-group: Pulse #4
-section: 1-QB gates Z
-state_quant: Uniform pulse shape, Z
+datatype: DOUBLE
+unit: s
+group: 2-QB pulse #34
+section: 2-QB gates
+state_quant: Uniform 2QB pulses
 state_value: 0
 
-
-# Actual pulses
-####################
-[Amplitude #5, Z]
-label: Amplitude
-datatype: DOUBLE
-unit: V
-def_value: 1.0
-state_quant: Uniform amplitude, Z
-state_value: False
-group: Pulse #5
-section: 1-QB gates Z
-show_in_measurement_dlg: True
-
-<<<<<<< HEAD
-[Width, 2QB #34]
-=======
-[Width #5, Z]
->>>>>>> 3390348b
-label: Width
-datatype: DOUBLE
-unit: s
-def_value: 10E-9
-group: Pulse #5
-section: 1-QB gates Z
-state_quant: Uniform pulse shape, Z
-state_value: 0
-
-<<<<<<< HEAD
-[Plateau, 2QB #34]
-=======
-[Plateau #5, Z]
->>>>>>> 3390348b
-label: Plateau
-datatype: DOUBLE
-unit: s
-group: Pulse #5
-section: 1-QB gates Z
-state_quant: Uniform pulse shape, Z
-state_value: 0
-
-<<<<<<< HEAD
 [Assume linear dependence #34]
 label: Assume linear dependence
 datatype: BOOLEAN
@@ -2260,114 +2379,47 @@
 
 [L4, 2QB #34]
 label: L4
-=======
-
-# Actual pulses
+datatype: DOUBLE
+def_value: 0
+group: 2-QB pulse #34
+section: 2-QB gates
+state_quant: Fourier terms, 2QB
+state_value_1: Four
+
+# Parameters #45
 ####################
-[Amplitude #6, Z]
+[Amplitude, 2QB #45]
 label: Amplitude
 datatype: DOUBLE
 unit: V
 def_value: 1.0
-state_quant: Uniform amplitude, Z
-state_value: False
-group: Pulse #6
-section: 1-QB gates Z
-show_in_measurement_dlg: True
-
-[Width #6, Z]
+group: 2-QB pulse #45
+section: 2-QB gates
+state_quant: Pulse type, 2QB
+state_value_1: Gaussian
+state_value_2: Square
+state_value_3: Ramp
+state_value_4: Cosine
+show_in_measurement_dlg: True
+
+[Width, 2QB #45]
 label: Width
 datatype: DOUBLE
 unit: s
 def_value: 10E-9
-group: Pulse #6
-section: 1-QB gates Z
-state_quant: Uniform pulse shape, Z
+group: 2-QB pulse #45
+section: 2-QB gates
+state_quant: Uniform 2QB pulses
 state_value: 0
 
-[Plateau #6, Z]
+[Plateau, 2QB #45]
 label: Plateau
 datatype: DOUBLE
 unit: s
-group: Pulse #6
-section: 1-QB gates Z
-state_quant: Uniform pulse shape, Z
+group: 2-QB pulse #45
+section: 2-QB gates
+state_quant: Uniform 2QB pulses
 state_value: 0
-
-
-# Actual pulses
-####################
-[Amplitude #7, Z]
-label: Amplitude
-datatype: DOUBLE
-unit: V
-def_value: 1.0
-state_quant: Uniform amplitude, Z
-state_value: False
-group: Pulse #7
-section: 1-QB gates Z
-show_in_measurement_dlg: True
-
-[Width #7, Z]
-label: Width
-datatype: DOUBLE
-unit: s
-def_value: 10E-9
-group: Pulse #7
-section: 1-QB gates Z
-state_quant: Uniform pulse shape, Z
-state_value: 0
-
-[Plateau #7, Z]
-label: Plateau
->>>>>>> 3390348b
-datatype: DOUBLE
-unit: s
-group: Pulse #7
-section: 1-QB gates Z
-state_quant: Uniform pulse shape, Z
-state_value: 0
-
-# Actual pulses
-####################
-[Amplitude #8, Z]
-label: Amplitude
-datatype: DOUBLE
-unit: V
-def_value: 1.0
-state_quant: Uniform amplitude, Z
-state_value: False
-group: Pulse #8
-section: 1-QB gates Z
-show_in_measurement_dlg: True
-
-<<<<<<< HEAD
-[Width, 2QB #45]
-=======
-[Width #8, Z]
->>>>>>> 3390348b
-label: Width
-datatype: DOUBLE
-unit: s
-def_value: 10E-9
-group: Pulse #8
-section: 1-QB gates Z
-state_quant: Uniform pulse shape, Z
-state_value: 0
-
-<<<<<<< HEAD
-[Plateau, 2QB #45]
-=======
-[Plateau #8, Z]
->>>>>>> 3390348b
-label: Plateau
-datatype: DOUBLE
-unit: s
-group: Pulse #8
-section: 1-QB gates Z
-state_quant: Uniform pulse shape, Z
-state_value: 0
-<<<<<<< HEAD
 
 [Assume linear dependence #45]
 label: Assume linear dependence
@@ -2460,50 +2512,42 @@
 section: 2-QB gates
 state_quant: Fourier terms, 2QB
 state_value_1: Four
-=======
->>>>>>> 3390348b
-
-# Actual pulses
+
+# Parameters #56
 ####################
-[Amplitude #9, Z]
+[Amplitude, 2QB #56]
 label: Amplitude
 datatype: DOUBLE
 unit: V
 def_value: 1.0
-state_quant: Uniform amplitude, Z
-state_value: False
-group: Pulse #9
-section: 1-QB gates Z
-show_in_measurement_dlg: True
-
-<<<<<<< HEAD
+group: 2-QB pulse #56
+section: 2-QB gates
+state_quant: Pulse type, 2QB
+state_value_1: Gaussian
+state_value_2: Square
+state_value_3: Ramp
+state_value_4: Cosine
+show_in_measurement_dlg: True
+
 [Width, 2QB #56]
-=======
-[Width #9, Z]
->>>>>>> 3390348b
 label: Width
 datatype: DOUBLE
 unit: s
 def_value: 10E-9
-group: Pulse #9
-section: 1-QB gates Z
-state_quant: Uniform pulse shape, Z
+group: 2-QB pulse #56
+section: 2-QB gates
+state_quant: Uniform 2QB pulses
 state_value: 0
 
-<<<<<<< HEAD
 [Plateau, 2QB #56]
-=======
-[Plateau #9, Z]
->>>>>>> 3390348b
 label: Plateau
 datatype: DOUBLE
 unit: s
-group: Pulse #9
-section: 1-QB gates Z
-state_quant: Uniform pulse shape, Z
+group: 2-QB pulse #56
+section: 2-QB gates
+state_quant: Uniform 2QB pulses
 state_value: 0
 
-<<<<<<< HEAD
 [Assume linear dependence #56]
 label: Assume linear dependence
 datatype: BOOLEAN
@@ -2526,14 +2570,8 @@
 
 [f11-f20 initial, 2QB #56]
 label: f11-f20 initial
-=======
-# Qubit spectra
-[Ec #1]
->>>>>>> 3390348b
-datatype: DOUBLE
-label: Ec
-unit: Hz
-<<<<<<< HEAD
+datatype: DOUBLE
+unit: Hz
 def_value: 0.3E9
 group: 2-QB pulse #56
 section: 2-QB gates
@@ -2542,17 +2580,8 @@
 
 [f11-f20 final, 2QB #56]
 label: f11-f20 final
-=======
-def_value: 200E6
-group: Qubit #1
-section: QB spectra
-
-[f01 max #1]
->>>>>>> 3390348b
-datatype: DOUBLE
-label: f01 max
-unit: Hz
-<<<<<<< HEAD
+datatype: DOUBLE
+unit: Hz
 def_value: 0.05E9
 group: 2-QB pulse #56
 section: 2-QB gates
@@ -2561,17 +2590,8 @@
 
 [Coupling, 2QB #56]
 label: Coupling
-=======
-def_value: 5E9
-group: Qubit #1
-section: QB spectra
-
-[f01 min #1]
->>>>>>> 3390348b
-datatype: DOUBLE
-label: f01 min
-unit: Hz
-<<<<<<< HEAD
+datatype: DOUBLE
+unit: Hz
 def_value: 0.025E9
 group: 2-QB pulse #56
 section: 2-QB gates
@@ -2580,18 +2600,8 @@
 
 [L1, 2QB #56]
 label: L1
-=======
-def_value: 4E9
-group: Qubit #1
-section: QB spectra
-
-[Vperiod #1]
->>>>>>> 3390348b
-datatype: DOUBLE
-label: Voltage period
-unit: V
+datatype: DOUBLE
 def_value: 1
-<<<<<<< HEAD
 group: 2-QB pulse #56
 section: 2-QB gates
 state_quant: Fourier terms, 2QB
@@ -2602,17 +2612,8 @@
 
 [L2, 2QB #56]
 label: L2
-=======
-group: Qubit #1
-section: QB spectra
-
-[Voffset #1]
->>>>>>> 3390348b
-datatype: DOUBLE
-label: Voltage offset
-unit: V
-def_value: 0
-<<<<<<< HEAD
+datatype: DOUBLE
+def_value: 0
 group: 2-QB pulse #56
 section: 2-QB gates
 state_quant: Fourier terms, 2QB
@@ -2622,17 +2623,8 @@
 
 [L3, 2QB #56]
 label: L3
-=======
-group: Qubit #1
-section: QB spectra
-
-[V0 #1]
->>>>>>> 3390348b
-datatype: DOUBLE
-label: Voltage operating point
-unit: V
-def_value: 0
-<<<<<<< HEAD
+datatype: DOUBLE
+def_value: 0
 group: 2-QB pulse #56
 section: 2-QB gates
 state_quant: Fourier terms, 2QB
@@ -2641,22 +2633,18 @@
 
 [L4, 2QB #56]
 label: L4
-=======
-group: Qubit #1
-section: QB spectra
-
-[Ec #2]
->>>>>>> 3390348b
-datatype: DOUBLE
-label: Ec
-unit: Hz
-def_value: 200E6
-group: Qubit #2
-section: QB spectra
-
-[f01 max #2]
-datatype: DOUBLE
-<<<<<<< HEAD
+datatype: DOUBLE
+def_value: 0
+group: 2-QB pulse #56
+section: 2-QB gates
+state_quant: Fourier terms, 2QB
+state_value_1: Four
+
+# Parameters #67
+####################
+[Amplitude, 2QB #67]
+label: Amplitude
+datatype: DOUBLE
 unit: V
 def_value: 1.0
 group: 2-QB pulse #67
@@ -2709,1326 +2697,6 @@
 
 [f11-f20 initial, 2QB #67]
 label: f11-f20 initial
-=======
-label: f01 max
-unit: Hz
-def_value: 5E9
-group: Qubit #2
-section: QB spectra
-
-[f01 min #2]
-datatype: DOUBLE
-label: f01 min
-unit: Hz
-def_value: 4E9
-group: Qubit #2
-section: QB spectra
-
-[Vperiod #2]
-datatype: DOUBLE
-label: Voltage period
-unit: V
-def_value: 1
-group: Qubit #2
-section: QB spectra
-
-[Voffset #2]
-datatype: DOUBLE
-label: Voltage offset
-unit: V
-def_value: 0
-group: Qubit #2
-section: QB spectra
-
-[V0 #2]
->>>>>>> 3390348b
-datatype: DOUBLE
-label: Voltage operating point
-unit: V
-def_value: 0
-group: Qubit #2
-section: QB spectra
-
-[Ec #3]
-datatype: DOUBLE
-label: Ec
-unit: Hz
-<<<<<<< HEAD
-def_value: 0.3E9
-group: 2-QB pulse #67
-section: 2-QB gates
-state_quant: Pulse type, 2QB
-state_value_1: CZ
-
-[f11-f20 final, 2QB #67]
-label: f11-f20 final
-=======
-def_value: 200E6
-group: Qubit #3
-section: QB spectra
-
-[f01 max #3]
->>>>>>> 3390348b
-datatype: DOUBLE
-label: f01 max
-unit: Hz
-<<<<<<< HEAD
-def_value: 0.05E9
-group: 2-QB pulse #67
-section: 2-QB gates
-state_quant: Pulse type, 2QB
-state_value_1: CZ
-
-[Coupling, 2QB #67]
-label: Coupling
-=======
-def_value: 5E9
-group: Qubit #3
-section: QB spectra
-
-[f01 min #3]
->>>>>>> 3390348b
-datatype: DOUBLE
-label: f01 min
-unit: Hz
-<<<<<<< HEAD
-def_value: 0.025E9
-group: 2-QB pulse #67
-section: 2-QB gates
-state_quant: Pulse type, 2QB
-state_value_1: CZ
-
-[L1, 2QB #67]
-label: L1
-=======
-def_value: 4E9
-group: Qubit #3
-section: QB spectra
-
-[Vperiod #3]
->>>>>>> 3390348b
-datatype: DOUBLE
-label: Voltage period
-unit: V
-def_value: 1
-<<<<<<< HEAD
-group: 2-QB pulse #67
-section: 2-QB gates
-state_quant: Fourier terms, 2QB
-state_value_1: One
-state_value_2: Two
-state_value_3: Three
-state_value_4: Four
-
-[L2, 2QB #67]
-label: L2
-=======
-group: Qubit #3
-section: QB spectra
-
-[Voffset #3]
->>>>>>> 3390348b
-datatype: DOUBLE
-label: Voltage offset
-unit: V
-def_value: 0
-<<<<<<< HEAD
-group: 2-QB pulse #67
-section: 2-QB gates
-state_quant: Fourier terms, 2QB
-state_value_1: Two
-state_value_2: Three
-state_value_3: Four
-
-[L3, 2QB #67]
-label: L3
-=======
-group: Qubit #3
-section: QB spectra
-
-[V0 #3]
->>>>>>> 3390348b
-datatype: DOUBLE
-label: Voltage operating point
-unit: V
-def_value: 0
-group: Qubit #3
-section: QB spectra
-
-[Ec #4]
-datatype: DOUBLE
-label: Ec
-unit: Hz
-def_value: 200E6
-group: Qubit #4
-section: QB spectra
-
-[f01 max #4]
-datatype: DOUBLE
-label: f01 max
-unit: Hz
-def_value: 5E9
-group: Qubit #4
-section: QB spectra
-
-[f01 min #4]
-datatype: DOUBLE
-label: f01 min
-unit: Hz
-def_value: 4E9
-group: Qubit #4
-section: QB spectra
-
-[Vperiod #4]
-datatype: DOUBLE
-label: Voltage period
-unit: V
-def_value: 1
-group: Qubit #4
-section: QB spectra
-
-[Voffset #4]
-datatype: DOUBLE
-label: Voltage offset
-unit: V
-def_value: 0
-group: Qubit #4
-section: QB spectra
-
-[V0 #4]
-datatype: DOUBLE
-label: Voltage operating point
-unit: V
-def_value: 0
-group: Qubit #4
-section: QB spectra
-
-[Ec #5]
-datatype: DOUBLE
-label: Ec
-unit: Hz
-def_value: 200E6
-group: Qubit #5
-section: QB spectra
-
-[f01 max #5]
-datatype: DOUBLE
-label: f01 max
-unit: Hz
-def_value: 5E9
-group: Qubit #5
-section: QB spectra
-
-[f01 min #5]
-datatype: DOUBLE
-label: f01 min
-unit: Hz
-def_value: 4E9
-group: Qubit #5
-section: QB spectra
-
-[Vperiod #5]
-datatype: DOUBLE
-label: Voltage period
-unit: V
-def_value: 1
-group: Qubit #5
-section: QB spectra
-
-[Voffset #5]
-datatype: DOUBLE
-label: Voltage offset
-unit: V
-def_value: 0
-group: Qubit #5
-section: QB spectra
-
-[V0 #5]
-datatype: DOUBLE
-label: Voltage operating point
-unit: V
-def_value: 0
-group: Qubit #5
-section: QB spectra
-
-[Ec #6]
-datatype: DOUBLE
-label: Ec
-unit: Hz
-def_value: 200E6
-group: Qubit #6
-section: QB spectra
-
-[f01 max #6]
-datatype: DOUBLE
-label: f01 max
-unit: Hz
-def_value: 5E9
-group: Qubit #6
-section: QB spectra
-
-[f01 min #6]
-datatype: DOUBLE
-label: f01 min
-unit: Hz
-def_value: 4E9
-group: Qubit #6
-section: QB spectra
-
-[Vperiod #6]
-datatype: DOUBLE
-label: Voltage period
-unit: V
-def_value: 1
-group: Qubit #6
-section: QB spectra
-
-[Voffset #6]
-datatype: DOUBLE
-label: Voltage offset
-unit: V
-def_value: 0
-group: Qubit #6
-section: QB spectra
-
-[V0 #6]
-datatype: DOUBLE
-label: Voltage operating point
-unit: V
-def_value: 0
-group: Qubit #6
-section: QB spectra
-
-[Ec #7]
-datatype: DOUBLE
-label: Ec
-unit: Hz
-def_value: 200E6
-group: Qubit #7
-section: QB spectra
-
-[f01 max #7]
-datatype: DOUBLE
-label: f01 max
-unit: Hz
-def_value: 5E9
-group: Qubit #7
-section: QB spectra
-
-[f01 min #7]
-datatype: DOUBLE
-label: f01 min
-unit: Hz
-def_value: 4E9
-group: Qubit #7
-section: QB spectra
-
-[Vperiod #7]
-datatype: DOUBLE
-label: Voltage period
-unit: V
-def_value: 1
-group: Qubit #7
-section: QB spectra
-
-[Voffset #7]
-datatype: DOUBLE
-label: Voltage offset
-unit: V
-def_value: 0
-group: Qubit #7
-section: QB spectra
-
-[V0 #7]
-datatype: DOUBLE
-label: Voltage operating point
-unit: V
-def_value: 0
-group: Qubit #7
-section: QB spectra
-
-[Ec #8]
-datatype: DOUBLE
-label: Ec
-unit: Hz
-def_value: 200E6
-group: Qubit #8
-section: QB spectra
-
-[f01 max #8]
-datatype: DOUBLE
-label: f01 max
-unit: Hz
-def_value: 5E9
-group: Qubit #8
-section: QB spectra
-
-[f01 min #8]
-datatype: DOUBLE
-label: f01 min
-unit: Hz
-def_value: 4E9
-group: Qubit #8
-section: QB spectra
-
-[Vperiod #8]
-datatype: DOUBLE
-label: Voltage period
-unit: V
-def_value: 1
-group: Qubit #8
-section: QB spectra
-
-[Voffset #8]
-datatype: DOUBLE
-label: Voltage offset
-unit: V
-def_value: 0
-group: Qubit #8
-section: QB spectra
-
-[V0 #8]
-datatype: DOUBLE
-label: Voltage operating point
-unit: V
-def_value: 0
-group: Qubit #8
-section: QB spectra
-
-[Ec #9]
-datatype: DOUBLE
-label: Ec
-unit: Hz
-def_value: 200E6
-group: Qubit #9
-section: QB spectra
-
-[f01 max #9]
-datatype: DOUBLE
-label: f01 max
-unit: Hz
-def_value: 5E9
-group: Qubit #9
-section: QB spectra
-
-[f01 min #9]
-datatype: DOUBLE
-label: f01 min
-unit: Hz
-def_value: 4E9
-group: Qubit #9
-section: QB spectra
-
-[Vperiod #9]
-datatype: DOUBLE
-label: Voltage period
-unit: V
-def_value: 1
-group: Qubit #9
-section: QB spectra
-
-[Voffset #9]
-datatype: DOUBLE
-label: Voltage offset
-unit: V
-def_value: 0
-group: Qubit #9
-section: QB spectra
-
-[V0 #9]
-datatype: DOUBLE
-label: Voltage operating point
-unit: V
-def_value: 0
-group: Qubit #9
-section: QB spectra
-
-
-# Pulses
-#######################
-[Pulse type, 2QB]
-label: Pulse type
-datatype: COMBO
-combo_def_1: Gaussian
-combo_def_2: Square
-combo_def_3: Ramp
-combo_def_4: CZ
-combo_def_5: Cosine
-def_value: CZ
-group: 2-QB pulses
-section: 2-QB gates
-<<<<<<< HEAD
-state_quant: Fourier terms, 2QB
-state_value_1: Three
-state_value_2: Four
-
-[L4, 2QB #67]
-label: L4
-=======
-
-[Truncation range, 2QB]
-label: Truncation range
->>>>>>> 3390348b
-datatype: DOUBLE
-def_value: 3
-state_quant: Pulse type, 2QB
-state_value: Gaussian
-group: 2-QB pulses
-section: 2-QB gates
-
-[Start at zero, 2QB]
-label: Start at zero
-datatype: BOOLEAN
-def_value: 0
-state_quant: Pulse type, 2QB
-state_value: Gaussian
-group: 2-QB pulses
-section: 2-QB gates
-
-[Uniform 2QB pulses]
-datatype: BOOLEAN
-def_value: True
-group: 2-QB pulses
-section: 2-QB gates
-
-[Width, 2QB]
-label: Width
-datatype: DOUBLE
-unit: s
-def_value: 50E-9
-group: 2-QB pulses
-section: 2-QB gates
-state_quant: Uniform 2QB pulses
-state_value: 1
-show_in_measurement_dlg: True
-
-[Plateau, 2QB]
-label: Plateau
-datatype: DOUBLE
-unit: s
-group: 2-QB pulses
-section: 2-QB gates
-state_quant: Uniform 2QB pulses
-state_value: 1
-show_in_measurement_dlg: True
-
-[Fourier terms, 2QB]
-label: Fourier Terms
-datatype: COMBO
-combo_def_1: One
-combo_def_2: Two
-combo_def_3: Three
-combo_def_4: Four
-def_value: One
-tooltip: Number of fourier terms used to define the pulseshape of the C-phase gate
-group: 2-QB pulses
-section: 2-QB gates
-state_quant: Pulse type, 2QB
-state_value: CZ
-
-# Parameters #12
-####################
-[Amplitude, 2QB #12]
-label: Amplitude
-datatype: DOUBLE
-unit: V
-def_value: 1.0
-group: 2-QB pulse #12
-section: 2-QB gates
-state_quant: Pulse type, 2QB
-state_value_1: Gaussian
-state_value_2: Square
-state_value_3: Ramp
-state_value_4: Cosine
-show_in_measurement_dlg: True
-
-<<<<<<< HEAD
-[Width, 2QB #78]
-=======
-[Width, 2QB #12]
->>>>>>> 3390348b
-label: Width
-datatype: DOUBLE
-unit: s
-def_value: 50E-9
-group: 2-QB pulse #12
-section: 2-QB gates
-state_quant: Uniform 2QB pulses
-state_value: 0
-
-<<<<<<< HEAD
-[Plateau, 2QB #78]
-=======
-[Plateau, 2QB #12]
->>>>>>> 3390348b
-label: Plateau
-datatype: DOUBLE
-unit: s
-def_value: 0
-group: 2-QB pulse #12
-section: 2-QB gates
-state_quant: Uniform 2QB pulses
-state_value: 0
-
-<<<<<<< HEAD
-[Assume linear dependence #78]
-=======
-[Assume linear dependence #12]
->>>>>>> 3390348b
-label: Assume linear dependence
-datatype: BOOLEAN
-def_value: True
-tooltip: Assumes a linear dependence between frequency and voltage. If false, use the qubit spectrum.
-<<<<<<< HEAD
-group: 2-QB pulse #78
-=======
-group: 2-QB pulse #12
->>>>>>> 3390348b
-section: 2-QB gates
-state_quant: Pulse type, 2QB
-state_value_1: CZ
-
-<<<<<<< HEAD
-[df/dV, 2QB #78]
-=======
-[df/dV, 2QB #12]
->>>>>>> 3390348b
-label: df/dV
-datatype: DOUBLE
-unit: Hz/V
-def_value: 0.5E9
-tooltip: Translating pulseshape from frequency space to voltage assuming a linear dependence
-group: 2-QB pulse #12
-section: 2-QB gates
-state_quant: Pulse type, 2QB
-state_value_1: CZ
-
-<<<<<<< HEAD
-[f11-f20 initial, 2QB #78]
-=======
-[f11-f20 initial, 2QB #12]
->>>>>>> 3390348b
-label: f11-f20 initial
-datatype: DOUBLE
-unit: Hz
-def_value: 0.3E9
-tooltip: Initial frequency splitting between the |11> state and the |02> state
-group: 2-QB pulse #12
-section: 2-QB gates
-state_quant: Pulse type, 2QB
-state_value_1: CZ
-
-<<<<<<< HEAD
-[f11-f20 final, 2QB #78]
-=======
-[f11-f20 final, 2QB #12]
->>>>>>> 3390348b
-label: f11-f20 final
-datatype: DOUBLE
-unit: Hz
-def_value: 0.05E9
-tooltip: Smallest frequency splitting between the |11> state and the |02> state during the C-phase gate
-group: 2-QB pulse #12
-section: 2-QB gates
-state_quant: Pulse type, 2QB
-state_value_1: CZ
-
-<<<<<<< HEAD
-[Coupling, 2QB #78]
-=======
-[Coupling, 2QB #12]
->>>>>>> 3390348b
-label: Coupling
-datatype: DOUBLE
-unit: Hz
-def_value: 0.025E9
-tooltip: Coupling strength between |11> state and |02> state
-group: 2-QB pulse #12
-section: 2-QB gates
-state_quant: Pulse type, 2QB
-state_value_1: CZ
-
-<<<<<<< HEAD
-[L1, 2QB #78]
-=======
-[L1, 2QB #12]
->>>>>>> 3390348b
-label: L1
-datatype: DOUBLE
-def_value: 1
-tooltip: First fourier coefficient used to define the pulse shape of the C-phase gate.
-group: 2-QB pulse #12
-section: 2-QB gates
-state_quant: Fourier terms, 2QB
-state_value_1: One
-state_value_2: Two
-state_value_3: Three
-state_value_4: Four
-
-<<<<<<< HEAD
-[L2, 2QB #78]
-=======
-[L2, 2QB #12]
->>>>>>> 3390348b
-label: L2
-datatype: DOUBLE
-def_value: 0
-group: 2-QB pulse #12
-section: 2-QB gates
-state_quant: Fourier terms, 2QB
-state_value_1: Two
-state_value_2: Three
-state_value_3: Four
-
-<<<<<<< HEAD
-[L3, 2QB #78]
-=======
-[L3, 2QB #12]
->>>>>>> 3390348b
-label: L3
-datatype: DOUBLE
-def_value: 0
-group: 2-QB pulse #12
-section: 2-QB gates
-state_quant: Fourier terms, 2QB
-state_value_1: Three
-state_value_2: Four
-
-<<<<<<< HEAD
-[L4, 2QB #78]
-=======
-[L4, 2QB #12]
->>>>>>> 3390348b
-label: L4
-datatype: DOUBLE
-def_value: 0
-group: 2-QB pulse #12
-section: 2-QB gates
-state_quant: Fourier terms, 2QB
-state_value_1: Four
-
-[QB1 Phi 2QB #12]
-label: QB1 Phase shift
-datatype: DOUBLE
-def_value: 0
-group: 2-QB pulse #12
-section: 2-QB gates
-
-[QB2 Phi 2QB #12]
-label: QB2 Phase shift
-datatype: DOUBLE
-def_value: 0
-group: 2-QB pulse #12
-section: 2-QB gates
-
-
-# Parameters #23
-####################
-[Amplitude, 2QB #23]
-label: Amplitude
-datatype: DOUBLE
-unit: V
-def_value: 1.0
-group: 2-QB pulse #23
-section: 2-QB gates
-state_quant: Pulse type, 2QB
-state_value_1: Gaussian
-state_value_2: Square
-state_value_3: Ramp
-state_value_4: Cosine
-show_in_measurement_dlg: True
-
-<<<<<<< HEAD
-[Width, 2QB #89]
-=======
-[Width, 2QB #23]
->>>>>>> 3390348b
-label: Width
-datatype: DOUBLE
-unit: s
-def_value: 10E-9
-group: 2-QB pulse #23
-section: 2-QB gates
-state_quant: Uniform 2QB pulses
-state_value: 0
-
-<<<<<<< HEAD
-[Plateau, 2QB #89]
-=======
-[Plateau, 2QB #23]
->>>>>>> 3390348b
-label: Plateau
-datatype: DOUBLE
-unit: s
-group: 2-QB pulse #23
-section: 2-QB gates
-state_quant: Uniform 2QB pulses
-state_value: 0
-
-<<<<<<< HEAD
-[Assume linear dependence #89]
-=======
-[Assume linear dependence #23]
->>>>>>> 3390348b
-label: Assume linear dependence
-datatype: BOOLEAN
-def_value: True
-tooltip: Assumes a linear dependence between frequency and voltage. If false, use the qubit spectrum.
-<<<<<<< HEAD
-group: 2-QB pulse #89
-=======
-group: 2-QB pulse #23
->>>>>>> 3390348b
-section: 2-QB gates
-state_quant: Pulse type, 2QB
-state_value_1: CZ
-
-<<<<<<< HEAD
-[df/dV, 2QB #89]
-=======
-[df/dV, 2QB #23]
->>>>>>> 3390348b
-label: df/dV
-datatype: DOUBLE
-unit: Hz/V
-def_value: 0.5E9
-group: 2-QB pulse #23
-section: 2-QB gates
-state_quant: Pulse type, 2QB
-state_value_1: CZ
-
-<<<<<<< HEAD
-[f11-f20 initial, 2QB #89]
-=======
-[f11-f20 initial, 2QB #23]
->>>>>>> 3390348b
-label: f11-f20 initial
-datatype: DOUBLE
-unit: Hz
-def_value: 0.3E9
-group: 2-QB pulse #23
-section: 2-QB gates
-state_quant: Pulse type, 2QB
-state_value_1: CZ
-
-<<<<<<< HEAD
-[f11-f20 final, 2QB #89]
-=======
-[f11-f20 final, 2QB #23]
->>>>>>> 3390348b
-label: f11-f20 final
-datatype: DOUBLE
-unit: Hz
-def_value: 0.05E9
-group: 2-QB pulse #23
-section: 2-QB gates
-state_quant: Pulse type, 2QB
-state_value_1: CZ
-
-<<<<<<< HEAD
-[Coupling, 2QB #89]
-=======
-[Coupling, 2QB #23]
->>>>>>> 3390348b
-label: Coupling
-datatype: DOUBLE
-unit: Hz
-def_value: 0.025E9
-group: 2-QB pulse #23
-section: 2-QB gates
-state_quant: Pulse type, 2QB
-state_value_1: CZ
-
-<<<<<<< HEAD
-[L1, 2QB #89]
-=======
-[L1, 2QB #23]
->>>>>>> 3390348b
-label: L1
-datatype: DOUBLE
-def_value: 1
-group: 2-QB pulse #23
-section: 2-QB gates
-state_quant: Fourier terms, 2QB
-state_value_1: One
-state_value_2: Two
-state_value_3: Three
-state_value_4: Four
-
-<<<<<<< HEAD
-[L2, 2QB #89]
-label: L2
-datatype: DOUBLE
-def_value: 0
-=======
-[L2, 2QB #23]
-label: L2
-datatype: DOUBLE
-def_value: 0
-group: 2-QB pulse #23
-section: 2-QB gates
-state_quant: Fourier terms, 2QB
-state_value_1: Two
-state_value_2: Three
-state_value_3: Four
-
-[L3, 2QB #23]
-label: L3
-datatype: DOUBLE
-def_value: 0
-group: 2-QB pulse #23
-section: 2-QB gates
-state_quant: Fourier terms, 2QB
-state_value_1: Three
-state_value_2: Four
-
-[L4, 2QB #23]
-label: L4
-datatype: DOUBLE
-def_value: 0
-group: 2-QB pulse #23
-section: 2-QB gates
-state_quant: Fourier terms, 2QB
-state_value_1: Four
-
-# Parameters #34
-####################
-[Amplitude, 2QB #34]
-label: Amplitude
-datatype: DOUBLE
-unit: V
-def_value: 1.0
-group: 2-QB pulse #34
-section: 2-QB gates
-state_quant: Pulse type, 2QB
-state_value_1: Gaussian
-state_value_2: Square
-state_value_3: Ramp
-state_value_4: Cosine
-show_in_measurement_dlg: True
-
-[Width, 2QB #34]
-label: Width
-datatype: DOUBLE
-unit: s
-def_value: 10E-9
-group: 2-QB pulse #34
-section: 2-QB gates
-state_quant: Uniform 2QB pulses
-state_value: 0
-
-[Plateau, 2QB #34]
-label: Plateau
-datatype: DOUBLE
-unit: s
-group: 2-QB pulse #34
-section: 2-QB gates
-state_quant: Uniform 2QB pulses
-state_value: 0
-
-[Assume linear dependence #34]
-label: Assume linear dependence
-datatype: BOOLEAN
-def_value: True
-tooltip: Assumes a linear dependence between frequency and voltage. If false, use the qubit spectrum.
-group: 2-QB pulse #34
-section: 2-QB gates
-state_quant: Pulse type, 2QB
-state_value_1: CZ
-
-[df/dV, 2QB #34]
-label: df/dV
-datatype: DOUBLE
-unit: Hz/V
-def_value: 0.5E9
-group: 2-QB pulse #34
-section: 2-QB gates
-state_quant: Pulse type, 2QB
-state_value_1: CZ
-
-[f11-f20 initial, 2QB #34]
-label: f11-f20 initial
-datatype: DOUBLE
-unit: Hz
-def_value: 0.3E9
-group: 2-QB pulse #34
-section: 2-QB gates
-state_quant: Pulse type, 2QB
-state_value_1: CZ
-
-[f11-f20 final, 2QB #34]
-label: f11-f20 final
-datatype: DOUBLE
-unit: Hz
-def_value: 0.05E9
-group: 2-QB pulse #34
-section: 2-QB gates
-state_quant: Pulse type, 2QB
-state_value_1: CZ
-
-[Coupling, 2QB #34]
-label: Coupling
-datatype: DOUBLE
-unit: Hz
-def_value: 0.025E9
-group: 2-QB pulse #34
-section: 2-QB gates
-state_quant: Pulse type, 2QB
-state_value_1: CZ
-
-[L1, 2QB #34]
-label: L1
-datatype: DOUBLE
-def_value: 1
-group: 2-QB pulse #34
-section: 2-QB gates
-state_quant: Fourier terms, 2QB
-state_value_1: One
-state_value_2: Two
-state_value_3: Three
-state_value_4: Four
-
-[L2, 2QB #34]
-label: L2
-datatype: DOUBLE
-def_value: 0
-group: 2-QB pulse #34
-section: 2-QB gates
-state_quant: Fourier terms, 2QB
-state_value_1: Two
-state_value_2: Three
-state_value_3: Four
-
-[L3, 2QB #34]
-label: L3
-datatype: DOUBLE
-def_value: 0
-group: 2-QB pulse #34
-section: 2-QB gates
-state_quant: Fourier terms, 2QB
-state_value_1: Three
-state_value_2: Four
-
-[L4, 2QB #34]
-label: L4
-datatype: DOUBLE
-def_value: 0
-group: 2-QB pulse #34
-section: 2-QB gates
-state_quant: Fourier terms, 2QB
-state_value_1: Four
-
-# Parameters #45
-####################
-[Amplitude, 2QB #45]
-label: Amplitude
-datatype: DOUBLE
-unit: V
-def_value: 1.0
-group: 2-QB pulse #45
-section: 2-QB gates
-state_quant: Pulse type, 2QB
-state_value_1: Gaussian
-state_value_2: Square
-state_value_3: Ramp
-state_value_4: Cosine
-show_in_measurement_dlg: True
-
-[Width, 2QB #45]
-label: Width
-datatype: DOUBLE
-unit: s
-def_value: 10E-9
-group: 2-QB pulse #45
-section: 2-QB gates
-state_quant: Uniform 2QB pulses
-state_value: 0
-
-[Plateau, 2QB #45]
-label: Plateau
-datatype: DOUBLE
-unit: s
-group: 2-QB pulse #45
-section: 2-QB gates
-state_quant: Uniform 2QB pulses
-state_value: 0
-
-[Assume linear dependence #45]
-label: Assume linear dependence
-datatype: BOOLEAN
-def_value: True
-tooltip: Assumes a linear dependence between frequency and voltage. If false, use the qubit spectrum.
-group: 2-QB pulse #45
-section: 2-QB gates
-state_quant: Pulse type, 2QB
-state_value_1: CZ
-
-[df/dV, 2QB #45]
-label: df/dV
-datatype: DOUBLE
-unit: Hz/V
-def_value: 0.5E9
-group: 2-QB pulse #45
-section: 2-QB gates
-state_quant: Pulse type, 2QB
-state_value_1: CZ
-
-[f11-f20 initial, 2QB #45]
-label: f11-f20 initial
-datatype: DOUBLE
-unit: Hz
-def_value: 0.3E9
-group: 2-QB pulse #45
-section: 2-QB gates
-state_quant: Pulse type, 2QB
-state_value_1: CZ
-
-[f11-f20 final, 2QB #45]
-label: f11-f20 final
-datatype: DOUBLE
-unit: Hz
-def_value: 0.05E9
-group: 2-QB pulse #45
-section: 2-QB gates
-state_quant: Pulse type, 2QB
-state_value_1: CZ
-
-[Coupling, 2QB #45]
-label: Coupling
-datatype: DOUBLE
-unit: Hz
-def_value: 0.025E9
-group: 2-QB pulse #45
-section: 2-QB gates
-state_quant: Pulse type, 2QB
-state_value_1: CZ
-
-[L1, 2QB #45]
-label: L1
-datatype: DOUBLE
-def_value: 1
-group: 2-QB pulse #45
-section: 2-QB gates
-state_quant: Fourier terms, 2QB
-state_value_1: One
-state_value_2: Two
-state_value_3: Three
-state_value_4: Four
-
-[L2, 2QB #45]
-label: L2
-datatype: DOUBLE
-def_value: 0
-group: 2-QB pulse #45
-section: 2-QB gates
-state_quant: Fourier terms, 2QB
-state_value_1: Two
-state_value_2: Three
-state_value_3: Four
-
-[L3, 2QB #45]
-label: L3
-datatype: DOUBLE
-def_value: 0
-group: 2-QB pulse #45
-section: 2-QB gates
-state_quant: Fourier terms, 2QB
-state_value_1: Three
-state_value_2: Four
-
-[L4, 2QB #45]
-label: L4
-datatype: DOUBLE
-def_value: 0
-group: 2-QB pulse #45
-section: 2-QB gates
-state_quant: Fourier terms, 2QB
-state_value_1: Four
-
-# Parameters #56
-####################
-[Amplitude, 2QB #56]
-label: Amplitude
-datatype: DOUBLE
-unit: V
-def_value: 1.0
-group: 2-QB pulse #56
-section: 2-QB gates
-state_quant: Pulse type, 2QB
-state_value_1: Gaussian
-state_value_2: Square
-state_value_3: Ramp
-state_value_4: Cosine
-show_in_measurement_dlg: True
-
-[Width, 2QB #56]
-label: Width
-datatype: DOUBLE
-unit: s
-def_value: 10E-9
-group: 2-QB pulse #56
-section: 2-QB gates
-state_quant: Uniform 2QB pulses
-state_value: 0
-
-[Plateau, 2QB #56]
-label: Plateau
-datatype: DOUBLE
-unit: s
-group: 2-QB pulse #56
-section: 2-QB gates
-state_quant: Uniform 2QB pulses
-state_value: 0
-
-[Assume linear dependence #56]
-label: Assume linear dependence
-datatype: BOOLEAN
-def_value: True
-tooltip: Assumes a linear dependence between frequency and voltage. If false, use the qubit spectrum.
-group: 2-QB pulse #56
-section: 2-QB gates
-state_quant: Pulse type, 2QB
-state_value_1: CZ
-
-[df/dV, 2QB #56]
-label: df/dV
-datatype: DOUBLE
-unit: Hz/V
-def_value: 0.5E9
-group: 2-QB pulse #56
-section: 2-QB gates
-state_quant: Pulse type, 2QB
-state_value_1: CZ
-
-[f11-f20 initial, 2QB #56]
-label: f11-f20 initial
-datatype: DOUBLE
-unit: Hz
-def_value: 0.3E9
-group: 2-QB pulse #56
-section: 2-QB gates
-state_quant: Pulse type, 2QB
-state_value_1: CZ
-
-[f11-f20 final, 2QB #56]
-label: f11-f20 final
-datatype: DOUBLE
-unit: Hz
-def_value: 0.05E9
-group: 2-QB pulse #56
-section: 2-QB gates
-state_quant: Pulse type, 2QB
-state_value_1: CZ
-
-[Coupling, 2QB #56]
-label: Coupling
-datatype: DOUBLE
-unit: Hz
-def_value: 0.025E9
-group: 2-QB pulse #56
-section: 2-QB gates
-state_quant: Pulse type, 2QB
-state_value_1: CZ
-
-[L1, 2QB #56]
-label: L1
-datatype: DOUBLE
-def_value: 1
-group: 2-QB pulse #56
-section: 2-QB gates
-state_quant: Fourier terms, 2QB
-state_value_1: One
-state_value_2: Two
-state_value_3: Three
-state_value_4: Four
-
-[L2, 2QB #56]
-label: L2
-datatype: DOUBLE
-def_value: 0
-group: 2-QB pulse #56
-section: 2-QB gates
-state_quant: Fourier terms, 2QB
-state_value_1: Two
-state_value_2: Three
-state_value_3: Four
-
-[L3, 2QB #56]
-label: L3
-datatype: DOUBLE
-def_value: 0
-group: 2-QB pulse #56
-section: 2-QB gates
-state_quant: Fourier terms, 2QB
-state_value_1: Three
-state_value_2: Four
-
-[L4, 2QB #56]
-label: L4
-datatype: DOUBLE
-def_value: 0
-group: 2-QB pulse #56
-section: 2-QB gates
-state_quant: Fourier terms, 2QB
-state_value_1: Four
-
-# Parameters #67
-####################
-[Amplitude, 2QB #67]
-label: Amplitude
-datatype: DOUBLE
-unit: V
-def_value: 1.0
-group: 2-QB pulse #67
-section: 2-QB gates
-state_quant: Pulse type, 2QB
-state_value_1: Gaussian
-state_value_2: Square
-state_value_3: Ramp
-state_value_4: Cosine
-show_in_measurement_dlg: True
-
-[Width, 2QB #67]
-label: Width
-datatype: DOUBLE
-unit: s
-def_value: 10E-9
-group: 2-QB pulse #67
-section: 2-QB gates
-state_quant: Uniform 2QB pulses
-state_value: 0
-
-[Plateau, 2QB #67]
-label: Plateau
-datatype: DOUBLE
-unit: s
-group: 2-QB pulse #67
-section: 2-QB gates
-state_quant: Uniform 2QB pulses
-state_value: 0
-
-[Assume linear dependence #67]
-label: Assume linear dependence
-datatype: BOOLEAN
-def_value: True
-tooltip: Assumes a linear dependence between frequency and voltage. If false, use the qubit spectrum.
-group: 2-QB pulse #67
-section: 2-QB gates
-state_quant: Pulse type, 2QB
-state_value_1: CZ
-
-[df/dV, 2QB #67]
-label: df/dV
-datatype: DOUBLE
-unit: Hz/V
-def_value: 0.5E9
-group: 2-QB pulse #67
-section: 2-QB gates
-state_quant: Pulse type, 2QB
-state_value_1: CZ
-
-[f11-f20 initial, 2QB #67]
-label: f11-f20 initial
 datatype: DOUBLE
 unit: Hz
 def_value: 0.3E9
@@ -4327,7 +2995,6 @@
 label: L2
 datatype: DOUBLE
 def_value: 0
->>>>>>> 3390348b
 group: 2-QB pulse #89
 section: 2-QB gates
 state_quant: Fourier terms, 2QB
@@ -4337,18 +3004,6 @@
 
 [L3, 2QB #89]
 label: L3
-<<<<<<< HEAD
-datatype: DOUBLE
-def_value: 0
-group: 2-QB pulse #89
-section: 2-QB gates
-state_quant: Fourier terms, 2QB
-state_value_1: Three
-state_value_2: Four
-
-[L4, 2QB #89]
-label: L4
-=======
 datatype: DOUBLE
 def_value: 0
 group: 2-QB pulse #89
@@ -4858,7 +3513,6 @@
 
 [Predistort Z6 - tau1]
 label: tau1
->>>>>>> 3390348b
 datatype: DOUBLE
 group: Z6
 section: Predistortion
@@ -4869,250 +3523,6 @@
 group: Z6
 section: Predistortion
 
-<<<<<<< HEAD
-# State tomography setup
-#######################
-[Generate process tomography prepulse]
-datatype: BOOLEAN
-def_value: 0
-group: Tomography
-section: Tomography
-
-[Generate tomography postpulse]
-datatype: BOOLEAN
-def_value: 0
-group: Tomography
-section: Tomography
-
-[Tomography scheme]
-label: Tomography scheme
-datatype: COMBO
-def_value: Single qubit
-combo_def_1: Single qubit
-combo_def_2: Two qubit (9 pulse set)
-combo_def_3: Two qubit (30 pulse set)
-combo_def_4: Two qubit (36 pulse set)
-group: State tomography setup
-section: Tomography
-
-[Process tomography prepulse index 1-QB]
-label: Prepulse index 1-QB
-datatype: COMBO
-def_value: 0: I
-combo_def_1: 0: I
-combo_def_2: 1: Xp
-combo_def_3: X: Y2p
-combo_def_4: Y: X2m
-group: State tomography setup
-section: Tomography
-show_in_measurement_dlg: True
-state_quant: Tomography scheme
-state_value: Single qubit
-
-[Process tomography prepulse index 2-QB]
-label: Prepulse index 2-QB
-datatype: COMBO
-def_value: 00: I-I
-combo_def_1: 00: I-I
-combo_def_2: 01: I-Xp
-combo_def_3: 0X: I-Y2p
-combo_def_4: 0Y: I-X2m
-combo_def_5: 10: Xp-I
-combo_def_6: 11: Xp-Xp
-combo_def_7: 1X: Xp-Y2p
-combo_def_8: 1Y: Xp-X2m
-combo_def_9: X0: Y2p-I
-combo_def_10: X1: Y2p-Xp
-combo_def_11: XX: Y2p-Y2p
-combo_def_12: XY: Y2p-X2m
-combo_def_13: Y0: X2m-I
-combo_def_14: Y1: X2m-Xp
-combo_def_15: YX: X2m-Y2p
-combo_def_16: YY: X2m-X2m
-group: State tomography setup
-section: Tomography
-show_in_measurement_dlg: True
-state_quant: Tomography scheme
-state_value_1: Two qubit (9 pulse set)
-state_value_2: Two qubit (30 pulse set)
-state_value_3: Two qubit (36 pulse set)
-
-[Tomography pulse index 1-QB]
-label: Pulse index 1-QB
-datatype: COMBO
-def_value: Z: I
-combo_def_1: Z: I
-combo_def_2: Y: X2p
-combo_def_3: X: Y2m
-group: State tomography setup
-section: Tomography
-show_in_measurement_dlg: True
-state_quant: Tomography scheme
-state_value_1: Single qubit
-
-[Tomography pulse index 2-QB (9 pulse set)]
-label: Pulse index 2-QB
-datatype: COMBO
-def_value: XX: Y2m-Y2m
-combo_def_1: XX: Y2m-Y2m
-combo_def_2: YX: X2p-Y2m
-combo_def_3: ZX: I-Y2m
-combo_def_4: XY: Y2m-X2p
-combo_def_5: YY: X2p-X2p
-combo_def_6: ZY: I-X2p
-combo_def_7: XZ: Y2m-I
-combo_def_8: YZ: X2p-I
-combo_def_9: ZZ: I-I
-group: State tomography setup
-section: Tomography
-show_in_measurement_dlg: True
-state_quant: Tomography scheme
-state_value: Two qubit (9 pulse set)
-
-[Tomography pulse index 2-QB (30 pulse set)]
-label: Pulse index 2-QB
-datatype: COMBO
-def_value: I-I
-combo_def_1: I-I
-combo_def_2: Xp-I
-combo_def_3: I-Xp
-combo_def_4: X2p-I
-combo_def_5: X2p-X2p
-combo_def_6: X2p-Y2p
-combo_def_7: X2p-Xp
-combo_def_8: Y2p-I
-combo_def_9: Y2p-X2p
-combo_def_10: Y2p-Y2p
-combo_def_11: Y2p-Xp
-combo_def_12: I-X2p
-combo_def_13: Xp-X2p
-combo_def_14: I-Y2p
-combo_def_15: Xp-Y2p
-combo_def_16: I-I
-combo_def_17: Xm-I
-combo_def_18: I-Xm
-combo_def_19: X2m-I
-combo_def_20: X2m-X2m
-combo_def_21: X2m-Y2m
-combo_def_22: X2m-Xm
-combo_def_23: Y2m-I
-combo_def_24: Y2m-X2m
-combo_def_25: Y2m-Y2m
-combo_def_26: Y2m-Xm
-combo_def_27: I-X2m
-combo_def_28: Xm-X2m
-combo_def_29: I-Y2m
-combo_def_30: Xm-Y2m
-group: State tomography setup
-section: Tomography
-show_in_measurement_dlg: True
-state_quant: Tomography scheme
-state_value: Two qubit (30 pulse set)
-
-[Tomography pulse index 2-QB (36 pulse set)]
-label: Pulse index 2-QB
-datatype: COMBO
-def_value: I-I
-combo_def_1: I-I
-combo_def_2: Xp-I
-combo_def_3: X2p-I
-combo_def_4: X2m-I
-combo_def_5: Y2p-I
-combo_def_6: Y2m-I
-combo_def_7: Id-Xp
-combo_def_8: Xp-Xp
-combo_def_9: X2p-Xp
-combo_def_10: X2m-Xp
-combo_def_11: Y2p-Xp
-combo_def_12: Y2m-Xp
-combo_def_13: I-X2p
-combo_def_14: Xp-X2p
-combo_def_15: X2p-X2p
-combo_def_16: X2m-X2p
-combo_def_17: Y2p-Y2p
-combo_def_18: Y2m-Y2p
-combo_def_19: I-X2m
-combo_def_20: Xp-X2m
-combo_def_21: X2p-X2m
-combo_def_22: X2m-X2m
-combo_def_23: Y2p-X2m
-combo_def_24: Y2m-X2m
-combo_def_25: I-Y2p
-combo_def_26: Xp-Y2p
-combo_def_27: X2p-Y2p
-combo_def_28: X2m-Y2p
-combo_def_29: Y2p-Y2p
-combo_def_30: Y2m-Y2p
-combo_def_31: I-Y2m
-combo_def_32: Xp-Y2m
-combo_def_33: X2p-Y2m
-combo_def_34: X2m-Y2m
-combo_def_35: Y2p-Y2m
-combo_def_36: Y2m-Y2m
-group: State tomography setup
-section: Tomography
-show_in_measurement_dlg: True
-state_quant: Tomography scheme
-state_value: Two qubit (36 pulse set)
-
-[Qubit for tomography]
-label: Qubit #
-datatype: COMBO
-def_value: One
-combo_def_1: One
-combo_def_2: Two
-combo_def_3: Three
-combo_def_4: Four
-combo_def_5: Five
-combo_def_6: Six
-combo_def_7: Seven
-combo_def_8: Eight
-combo_def_9: Nine
-state_quant: Tomography scheme
-state_value: Single qubit
-group: Qubits for tomography
-section: Tomography
-
-[Qubit 1 # tomography]
-label: Qubit 1 waveform #
-datatype: COMBO
-def_value: One
-combo_def_1: One
-combo_def_2: Two
-combo_def_3: Three
-combo_def_4: Four
-combo_def_5: Five
-combo_def_6: Six
-combo_def_7: Seven
-combo_def_8: Eight
-combo_def_9: Nine
-state_quant: Tomography scheme
-state_value_1: Two qubit (9 pulse set)
-state_value_2: Two qubit (30 pulse set)
-state_value_3: Two qubit (36 pulse set)
-group: Qubits for tomography
-section: Tomography
-
-[Qubit 2 # tomography]
-label: Qubit 2 waveform #
-datatype: COMBO
-def_value: Two
-combo_def_1: One
-combo_def_2: Two
-combo_def_3: Three
-combo_def_4: Four
-combo_def_5: Five
-combo_def_6: Six
-combo_def_7: Seven
-combo_def_8: Eight
-combo_def_9: Nine
-state_quant: Tomography scheme
-state_value_1: Two qubit (9 pulse set)
-state_value_2: Two qubit (30 pulse set)
-state_value_3: Two qubit (36 pulse set)
-group: Qubits for tomography
-section: Tomography
-=======
 [Predistort Z6 - tau2]
 label: tau2
 datatype: DOUBLE
@@ -5166,7 +3576,6 @@
 datatype: DOUBLE
 group: Z7
 section: Predistortion
->>>>>>> 3390348b
 
 [Predistort Z8 - A1]
 label: A1
@@ -5239,121 +3648,6 @@
 datatype: DOUBLE
 group: Z9
 section: Predistortion
-
-[Predistort Z]
-datatype: BOOLEAN
-def_value: 0
-group: Z
-section: Predistortion
-
-[Predistort Z1 - A]
-label: Z1 - A
-datatype: DOUBLE
-group: Z
-section: Predistortion
-
-[Predistort Z1 - tau]
-label: Z1 - tau
-datatype: DOUBLE
-group: Z
-section: Predistortion
-
-[Predistort Z2 - A]
-label: Z2 - A
-datatype: DOUBLE
-group: Z
-section: Predistortion
-
-[Predistort Z2 - tau]
-label: Z2 - tau
-datatype: DOUBLE
-group: Z
-section: Predistortion
-
-[Predistort Z3 - A]
-label: Z3 - A
-datatype: DOUBLE
-group: Z
-section: Predistortion
-
-[Predistort Z3 - tau]
-label: Z3 - tau
-datatype: DOUBLE
-group: Z
-section: Predistortion
-
-[Predistort Z4 - A]
-label: Z4 - A
-datatype: DOUBLE
-group: Z
-section: Predistortion
-
-[Predistort Z4 - tau]
-label: Z4 - tau
-datatype: DOUBLE
-group: Z
-section: Predistortion
-
-[Predistort Z5 - A]
-label: Z5 - A
-datatype: DOUBLE
-group: Z
-section: Predistortion
-
-[Predistort Z5 - tau]
-label: Z5 - tau
-datatype: DOUBLE
-group: Z
-section: Predistortion
-
-[Predistort Z6 - A]
-label: Z6 - A
-datatype: DOUBLE
-group: Z
-section: Predistortion
-
-[Predistort Z6 - tau]
-label: Z6 - tau
-datatype: DOUBLE
-group: Z
-section: Predistortion
-
-[Predistort Z7 - A]
-label: Z7 - A
-datatype: DOUBLE
-group: Z
-section: Predistortion
-
-[Predistort Z7 - tau]
-label: Z7 - tau
-datatype: DOUBLE
-group: Z
-section: Predistortion
-
-[Predistort Z8 - A]
-label: Z8 - A
-datatype: DOUBLE
-group: Z
-section: Predistortion
-
-[Predistort Z8 - tau]
-label: Z8 - tau
-datatype: DOUBLE
-group: Z
-section: Predistortion
-
-[Predistort Z9 - A]
-label: Z9 - A
-datatype: DOUBLE
-group: Z
-section: Predistortion
-
-[Predistort Z9 - tau]
-label: Z9 - tau
-datatype: DOUBLE
-group: Z
-section: Predistortion
-
 
 # Cross-talk
 #######################
@@ -5600,15 +3894,12 @@
 group: Readout
 section: Readout
 
-<<<<<<< HEAD
 [Number of readout tones]
 datatype: DOUBLE
 def_value: 1
 group: Readout
 section: Readout
 
-=======
->>>>>>> 3390348b
 [Readout amplitude #1]
 label: Amplitude
 datatype: DOUBLE
