--- conflicted
+++ resolved
@@ -3,16 +3,9 @@
 import logging
 
 import numpy as np
-from pulse import PulseShape, Pulse
-
-<<<<<<< HEAD
-# add logger, to allow logging to Labber's instrument log
-import logging
+
 log = logging.getLogger('LabberDriver')
-=======
-log = logging.getLogger('LabberDriver')
-
->>>>>>> 3390348b
+
 
 class Readout(object):
     """Demodulate multi-tone qubit readout.
@@ -30,14 +23,6 @@
         self.n_readout = max_qubit
         self.sample_rate = 1E9
         self.frequencies = np.zeros(self.max_qubit)
-<<<<<<< HEAD
-        # TODO this needs to move
-        # predistortion
-        self.predistort = False
-        self.measured_rise = np.zeros(self.max_qubit)
-        self.target_rise = np.zeros(self.max_qubit)
-=======
->>>>>>> 3390348b
 
         # demodulation
         self.demod_skip = 0.0
@@ -56,11 +41,10 @@
             Configuration as defined by Labber driver configuration window
 
         """
-<<<<<<< HEAD
-
         # get other parameters
         d = dict(Zero=0, One=1, Two=2, Three=3, Four=4, Five=5, Six=6, Seven=7,
                  Eight=8, Nine=9)
+
         self.n_readout = int(config.get('Number of readout tones'))
         self.match_main_size = config.get('Match main sequence waveform size')
         self.distribute_phases = config.get('Distribute readout phases')
@@ -73,19 +57,10 @@
                 linewidth = config.get('Resonator linewidth')
                 self.measured_rise[n] = 1.0 / (2 * np.pi * linewidth)
                 self.target_rise[n] = config.get('Target rise time')
-        # demodulation
-        for n in range(self.max_qubit):
-            self.frequencies[n] = config.get('Readout frequency #%d' % (n+1))
-=======
-        # get other parameters
-        d = dict(Zero=0, One=1, Two=2, Three=3, Four=4, Five=5, Six=6, Seven=7,
-                 Eight=8, Nine=9)
-        self.n_readout = d[config.get('Number of qubits')]
 
         # demodulation
         for n in range(self.max_qubit):
             self.frequencies[n] = config.get('Readout frequency #%d' % (n + 1))
->>>>>>> 3390348b
         self.demod_skip = config.get('Demodulation - Skip')
         self.demod_length = config.get('Demodulation - Length')
         self.freq_offset = config.get('Demodulation - Frequency offset')
