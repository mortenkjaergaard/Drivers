#!/usr/bin/env python3
import numpy as np
import logging
log = logging.getLogger('LabberDriver')


class Qubit:
    """Base class for different types of qubits."""

    def __init__(self):
        pass

    def f_to_V(self, f):
        """Convert qubit frequency to voltage.

        Parameters
        ----------
        f : float or list of floats
            Qubit frequencies.

        Returns
        -------
        float or list of floats
            Voltage corresponding to the frequencies.

        """
        pass

    def V_to_f(self, V):
        """Convert voltage to qubit frequency.

        Parameters
        ----------
        V : float or list of floats
            Bias voltage.

        Returns
        -------
        float or list of floats
            Qubit frequencies.

        """
        pass

    def df_to_dV(self, df):
        """Convert a change in qubit frequency to a change in voltage.

        Parameters
        ----------
        df : loat or list of floats
            Changes in qubit frequency.

        Returns
        -------
        float or list of floats
            Voltages corresponding to the change in frequency.

        """
        pass


class Transmon(Qubit):
    """Represent the transmon qubit.

    Parameters
    ----------
    f01_max : float
        Maximum qubit frequency.
    f01_min : float
        Mimimum qubit frequency. For symmetric transmons, put `f01_min` to 0.
    Ec : float
        Qubit Ec.
    Vperiod : float
        Voltage corresponding to 1 period.
    Voffset : float
        Offset voltage.
    V0 : float
        Operating point of the qubit.

    Attributes
    ----------
    EJS : float
        Sum of the Josephson energies.
    d : float
        Junction assymetry.

    """

    def __init__(self, f01_max, f01_min, Ec, Vperiod, Voffset, V0):
        self.f01_max = f01_max
        self.f01_min = f01_min
        self.Ec = Ec
        self.Vperiod = Vperiod
        self.Voffset = Voffset
        self.V0 = V0

        # Calculate the JJ parameters
        self.EJS = (self.f01_max + self.Ec)**2 / (8 * self.Ec)
        self.d = (self.f01_min + self.Ec)**2 / (8 * self.EJS * self.Ec)

    def V_to_f(self, V):  # noqa 102
        F = np.pi * (V - self.Voffset) / self.Vperiod
        f = np.sqrt(8 * self.EJS * self.Ec * np.abs(np.cos(F)) *
                    np.sqrt(1 + self.d**2 * np.tan(F)**2)) - self.Ec
        return f

    def f_to_V(self, f):  # noqa 102
        # Make sure frequencies are inside the possible frequency range
<<<<<<< HEAD
        f = np.round(f) # This removes numerical issues where the 10^-6
        # decimal place causing errors.
=======
>>>>>>> 861d3395
        if np.any(f > self.f01_max):
            raise ValueError(
                'Frequency requested is outside the qubit spectrum')
        if np.any(f < self.f01_min):
            raise ValueError(
                'Frequency requested is outside the qubit spectrum')

        # Calculate the required EJ for the given frequencies
        EJ = (f + self.Ec)**2 / (8 * self.Ec)

        # Calculate the F=pi*(V-voffset)/vperiod corresponding to that EJ
        F = np.arcsin(np.sqrt((EJ**2 / self.EJS**2 - 1) / (self.d**2 - 1)))
        # And finally the voltage
        V = F * self.Vperiod / np.pi + self.Voffset

        # Mirror around Voffset, bounding the qubit to one side of the maxima
        if self.V0 >= self.Voffset:
            V[V < self.Voffset] = 2 * self.Voffset - V[V < self.Voffset]
        else:
            V[V > self.Voffset] = 2 * self.Voffset - V[V > self.Voffset]

        # Mirror beyond 1 period, bounding the qubit to one side of the minima
        Vminp = self.Vperiod / 2 + self.Voffset
        Vminn = -self.Vperiod / 2 + self.Voffset
        V[V > Vminp] = 2 * Vminp - V[V > Vminp]
        V[V < Vminn] = 2 * Vminn - V[V < Vminn]

        return V

    def df_to_dV(self, df):  # noqa 102
        f0 = self.V_to_f(self.V0)
<<<<<<< HEAD
=======
        # log.info('---> f0: ' + str(f0))
        # log.info('--> df: ' + str(df))
        # log.info('--> df + f0: ' + str(df+f0))
>>>>>>> 861d3395
        return self.f_to_V(df + f0) - self.V0<|MERGE_RESOLUTION|>--- conflicted
+++ resolved
@@ -106,11 +106,8 @@
 
     def f_to_V(self, f):  # noqa 102
         # Make sure frequencies are inside the possible frequency range
-<<<<<<< HEAD
         f = np.round(f) # This removes numerical issues where the 10^-6
         # decimal place causing errors.
-=======
->>>>>>> 861d3395
         if np.any(f > self.f01_max):
             raise ValueError(
                 'Frequency requested is outside the qubit spectrum')
@@ -142,10 +139,5 @@
 
     def df_to_dV(self, df):  # noqa 102
         f0 = self.V_to_f(self.V0)
-<<<<<<< HEAD
-=======
-        # log.info('---> f0: ' + str(f0))
-        # log.info('--> df: ' + str(df))
-        # log.info('--> df + f0: ' + str(df+f0))
->>>>>>> 861d3395
+
         return self.f_to_V(df + f0) - self.V0