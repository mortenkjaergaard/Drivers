# Instrument driver configuration file.

[General settings]

# The name is shown in all the configuration windows
name: Keysight PXI Digitizer

# The version string should be updated whenever changes are made to this config file
version: 1.1

# Name of folder containing the code defining a custom driver. Do not define this item
# or leave it blank for any standard driver based on the built-in VISA interface.
driver_path: Keysight_PXI_Digitizer

# default interface and address
interface: PXI

# Define if the instrument can be hardware triggered
support_arm: True
support_hardware_loop: True


[Model and options]
# The option section allow instruments with different options to use the same driver

# List of models supported by this driver
model_str_1: M3100
model_str_2: M3102
model_str_3: M3300
model_str_4: M3302

# Check instrument model id at startup (True or False). Default is False
check_model: True




# General VISA settings for the instrument.
[VISA settings]

# Enable or disable communication over the VISA protocol (True or False)
# If False, the driver will not perform any operations (unless there is a custom driver).
use_visa = False

timeout = 1.0

# Define quantities in sections. This list is a selection of allowed keywords,
# see the manual for a full list of options
#   datatype:      The datatype should be one of DOUBLE, BOOLEAN, COMBO,
#                  STRING, COMPLEX, VECTOR, VECTOR_COMPLEX, PATH or BUTTON.
#   unit:          Quantity unit
#   set_cmd:       Command used to send data to the instrument. Put <*> where the value should appear.
#   get_cmd:       Command used to get the data from the instrument. Default is set_cmd?
#   def_value:     Default value
#   low_lim:       Lowest allowable value.  Defaults to -INF
#   high_lim:      Highest allowable values.  Defaults to +INF
#   combo_def_1:   First option in a pull-down combo box. Only used when datatype=COMBO
#   combo_def_2:   Second option in a pull-down combo box. Only used when datatype=COMBO
#   ...
#   combo_def_n:   nth option in a pull-down combo box. Only used when datatype=COMBO
#   state_quant:   Quantity that determines this control's visibility
#   state_value_1: Value of "state_quant" for which the control is visible
#   state_value_2: Value of "state_quant" for which the control is visible
#   ...
#   state_value_n: Value of "state_quant" for which the control is visible
#   permission:    Sets read/writability, options are BOTH, READ, WRITE or NONE. Default is BOTH
#   group:         Name of the group where the control belongs.
#   section:       Name of the section where the control belongs.





[Number of samples]
datatype: DOUBLE
def_value: 1000
low_lim: 1
group: Acquisition
section: Acquisition
show_in_measurement_dlg: True

[Number of records]
datatype: DOUBLE
def_value: 1
low_lim: 1
<<<<<<< HEAD
=======
#high_lim: 1024
>>>>>>> 3f3571c6
group: Acquisition
section: Acquisition
show_in_measurement_dlg: True

[Number of averages]
datatype: DOUBLE
def_value: 1
low_lim: 1
group: Acquisition
section: Acquisition
show_in_measurement_dlg: True

[Trig I/O]
datatype: COMBO
def_value: Input
combo_def_1: Input
combo_def_2: Output
cmd_def_1: 1
cmd_def_2: 0
show_in_measurement_dlg: False
group: Trig I/O port
section: Trigger

[Trig Sync Mode]
datatype: COMBO
def_value: None
combo_def_1: None
combo_def_2: Ext/PXI 10 MHz
cmd_def_1: 0
cmd_def_2: 1
state_quant: Trig I/O
state_value_1: Input
show_in_measurement_dlg: False
group: Trig I/O port
section: Trigger

[Trig Mode]
datatype: COMBO
def_value: Immediate
combo_def_1: Immediate
combo_def_2: Software/HVI
combo_def_3: Digital trigger
combo_def_4: Analog channel
cmd_def_1: 0
cmd_def_2: 1
cmd_def_3: 2
cmd_def_4: 3
show_in_measurement_dlg: False
group: Trigger
section: Trigger

[External Trig Source]
datatype: COMBO
def_value: External
combo_def_1: External
combo_def_2: PXI0
combo_def_3: PXI1
combo_def_4: PXI2
combo_def_5: PXI3
combo_def_6: PXI4
combo_def_7: PXI5
combo_def_8: PXI6
combo_def_9: PXI7
cmd_def_1: 0
cmd_def_2: 4000
cmd_def_3: 4001
cmd_def_4: 4002
cmd_def_5: 4003
cmd_def_6: 4004
cmd_def_7: 4005
cmd_def_8: 4006
cmd_def_9: 4007
state_quant: Trig Mode
state_value_1: Digital trigger
group: Trigger
section: Trigger
show_in_measurement_dlg: False

[External Trig Config]
datatype: COMBO
def_value: Rise
combo_def_1: High
combo_def_2: Low
combo_def_3: Rise
combo_def_4: Fall
cmd_def_1: 1
cmd_def_2: 2
cmd_def_3: 3
cmd_def_4: 4
state_quant: Trig Mode
state_value_1: Digital trigger
group: Trigger
section: Trigger
show_in_measurement_dlg: False

[Analog Trig Channel]
datatype: COMBO
def_value: Channel 1
combo_def_1: Channel 1
combo_def_2: Channel 2
combo_def_3: Channel 3
combo_def_4: Channel 4
combo_def_5: Channel 5
combo_def_6: Channel 6
combo_def_7: Channel 7
combo_def_8: Channel 8
state_quant: Trig Mode
state_value_1: Analog channel
group: Trigger
section: Trigger
show_in_measurement_dlg: False

[Analog Trig Config]
datatype: COMBO
def_value: Rise
combo_def_1: Rise
combo_def_2: Fall
combo_def_3: Both
cmd_def_1: 1
cmd_def_2: 2
cmd_def_3: 3
state_quant: Trig Mode
state_value_1: Analog channel
group: Trigger
section: Trigger
show_in_measurement_dlg: False

[Trig Threshold]
datatype: DOUBLE
unit: V
def_value: 0.1
low_lim: -10.0
high_lim: 10.0
state_quant: Trig Mode
state_value_1: Analog channel
group: Trigger
section: Trigger
show_in_measurement_dlg: False


[Trig Delay]
datatype: DOUBLE
unit: s
def_value: 0.0
low_lim: 0.0
high_lim: 10.0
group: Trigger
section: Trigger
show_in_measurement_dlg: False

[Ch1 - Enabled]
label: Enabled
datatype: BOOLEAN
def_value: True
group: Channel 1
section: Channels
[Ch1 - Coupling]
label: Coupling
datatype: COMBO
def_value: DC
combo_def_1: DC
combo_def_2: AC
cmd_def_1: 0
cmd_def_2: 1
group: Channel 1
section: Channels
show_in_measurement_dlg: False
[Ch1 - Impedance]
label: Impedance
datatype: COMBO
def_value: 50 Ohm
combo_def_1: 50 Ohm
combo_def_2: High
cmd_def_1: 1
cmd_def_2: 0
group: Channel 1
section: Channels
show_in_measurement_dlg: False
[Ch1 - Range]
label: Range
datatype: COMBO
def_value: 2 V
combo_def_1: 4 V 
combo_def_2: 2 V 
combo_def_3: 1 V 
combo_def_4: 500 mV 
combo_def_5: 250 mV 
combo_def_6: 125 mV 
combo_def_7: 62.5 mV 
cmd_def_1: 4.0 
cmd_def_2: 2.0 
cmd_def_3: 1.0 
cmd_def_4: 0.5
cmd_def_5: 0.25 
cmd_def_6: 0.125 
cmd_def_7: 0.0625 
group: Channel 1
section: Channels
show_in_measurement_dlg: True

[Ch2 - Enabled]
label: Enabled
datatype: BOOLEAN
def_value: True
group: Channel 2
section: Channels
[Ch2 - Coupling]
label: Coupling
datatype: COMBO
def_value: DC
combo_def_1: DC
combo_def_2: AC
cmd_def_1: 0
cmd_def_2: 1
group: Channel 2
section: Channels
show_in_measurement_dlg: False
[Ch2 - Impedance]
label: Impedance
datatype: COMBO
def_value: 50 Ohm
combo_def_1: 50 Ohm
combo_def_2: High
cmd_def_1: 1
cmd_def_2: 0
group: Channel 2
section: Channels
show_in_measurement_dlg: False
[Ch2 - Range]
label: Range
datatype: COMBO
def_value: 2 V
combo_def_1: 4 V 
combo_def_2: 2 V 
combo_def_3: 1 V 
combo_def_4: 500 mV 
combo_def_5: 250 mV 
combo_def_6: 125 mV 
combo_def_7: 62.5 mV 
cmd_def_1: 4.0 
cmd_def_2: 2.0 
cmd_def_3: 1.0 
cmd_def_4: 0.5
cmd_def_5: 0.25 
cmd_def_6: 0.125 
cmd_def_7: 0.0625 
group: Channel 2
section: Channels
show_in_measurement_dlg: True

[Ch3 - Enabled]
label: Enabled
datatype: BOOLEAN
def_value: True
group: Channel 3
section: Channels
[Ch3 - Coupling]
label: Coupling
datatype: COMBO
def_value: DC
combo_def_1: DC
combo_def_2: AC
cmd_def_1: 0
cmd_def_2: 1
group: Channel 3
section: Channels
show_in_measurement_dlg: False
[Ch3 - Impedance]
label: Impedance
datatype: COMBO
def_value: 50 Ohm
combo_def_1: 50 Ohm
combo_def_2: High
cmd_def_1: 1
cmd_def_2: 0
group: Channel 3
section: Channels
show_in_measurement_dlg: False
[Ch3 - Range]
label: Range
datatype: COMBO
def_value: 2 V
combo_def_1: 4 V 
combo_def_2: 2 V 
combo_def_3: 1 V 
combo_def_4: 500 mV 
combo_def_5: 250 mV 
combo_def_6: 125 mV 
combo_def_7: 62.5 mV 
cmd_def_1: 4.0 
cmd_def_2: 2.0 
cmd_def_3: 1.0 
cmd_def_4: 0.5
cmd_def_5: 0.25 
cmd_def_6: 0.125 
cmd_def_7: 0.0625 
group: Channel 3
section: Channels
show_in_measurement_dlg: True

[Ch4 - Enabled]
label: Enabled
datatype: BOOLEAN
def_value: True
group: Channel 4
section: Channels
[Ch4 - Coupling]
label: Coupling
datatype: COMBO
def_value: DC
combo_def_1: DC
combo_def_2: AC
cmd_def_1: 0
cmd_def_2: 1
group: Channel 4
section: Channels
show_in_measurement_dlg: False
[Ch4 - Impedance]
label: Impedance
datatype: COMBO
def_value: 50 Ohm
combo_def_1: 50 Ohm
combo_def_2: High
cmd_def_1: 1
cmd_def_2: 0
group: Channel 4
section: Channels
show_in_measurement_dlg: False
[Ch4 - Range]
label: Range
datatype: COMBO
def_value: 2 V
combo_def_1: 4 V 
combo_def_2: 2 V 
combo_def_3: 1 V 
combo_def_4: 500 mV 
combo_def_5: 250 mV 
combo_def_6: 125 mV 
combo_def_7: 62.5 mV 
cmd_def_1: 4.0 
cmd_def_2: 2.0 
cmd_def_3: 1.0 
cmd_def_4: 0.5
cmd_def_5: 0.25 
cmd_def_6: 0.125 
cmd_def_7: 0.0625 
group: Channel 4
section: Channels
show_in_measurement_dlg: True




[Ch1 - Signal]
datatype: VECTOR
permission: READ
unit: V
x_name: Time
x_unit: s
group: Waveforms
section: Waveforms
show_in_measurement_dlg: True
state_quant: Ch1 - Enabled
state_value_1: True

[Ch2 - Signal]
datatype: VECTOR
permission: READ
unit: V
x_name: Time
x_unit: s
group: Waveforms
section: Waveforms
state_quant: Ch2 - Enabled
state_value_1: True

[Ch3 - Signal]
datatype: VECTOR
permission: READ
unit: V
x_name: Time
x_unit: s
group: Waveforms
section: Waveforms
show_in_measurement_dlg: True
state_quant: Ch3 - Enabled
state_value_1: True

[Ch4 - Signal]
datatype: VECTOR
permission: READ
unit: V
x_name: Time
x_unit: s
group: Waveforms
section: Waveforms
state_quant: Ch4 - Enabled
state_value_1: True


[Records per Buffer]
datatype: DOUBLE
tooltip: Number of traces transfered in one go from DAQ to computer
def_value: 50
low_lim: 1
section: Advanced
group: Advanced
<|MERGE_RESOLUTION|>--- conflicted
+++ resolved
@@ -83,10 +83,7 @@
 datatype: DOUBLE
 def_value: 1
 low_lim: 1
-<<<<<<< HEAD
-=======
 #high_lim: 1024
->>>>>>> 3f3571c6
 group: Acquisition
 section: Acquisition
 show_in_measurement_dlg: True
